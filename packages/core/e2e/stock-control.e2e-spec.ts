/* tslint:disable:no-non-null-assertion */
import {
    DefaultOrderPlacedStrategy,
    manualFulfillmentHandler,
    mergeConfig,
    Order,
    OrderState,
    RequestContext,
} from '@vendure/core';
import { createErrorResultGuard, createTestEnvironment, ErrorResultGuard } from '@vendure/testing';
import gql from 'graphql-tag';
import path from 'path';

import { initialData } from '../../../e2e-common/e2e-initial-data';
import { testConfig, TEST_SETUP_TIMEOUT_MS } from '../../../e2e-common/test-config';

import { testSuccessfulPaymentMethod, twoStagePaymentMethod } from './fixtures/test-payment-methods';
import { VARIANT_WITH_STOCK_FRAGMENT } from './graphql/fragments';
import {
    CreateAddressInput,
    ErrorCode as AdminErrorCode,
    FulfillmentFragment,
    GlobalFlag,
    StockMovementType,
<<<<<<< HEAD
    UpdateProductVariantInput,
    VariantWithStockFragment,
} from './graphql/generated-e2e-admin-types';
import * as Codegen from './graphql/generated-e2e-admin-types';
import { ErrorCode, PaymentInput } from './graphql/generated-e2e-shop-types';
import * as CodegenShop from './graphql/generated-e2e-shop-types';
=======
    TransitionFulfillmentToState,
    UpdateGlobalSettings,
    UpdateProductVariantInput,
    UpdateProductVariants,
    UpdateStock,
    UpdateStockMutation,
    UpdateStockMutationVariables,
    VariantWithStockFragment,
} from './graphql/generated-e2e-admin-types';
import {
    AddItemToOrder,
    AddItemToOrderMutation,
    AddItemToOrderMutationVariables,
    AddPaymentToOrder,
    AdjustItemQuantity,
    ErrorCode,
    GetActiveOrder,
    GetProductStockLevel,
    GetShippingMethods,
    GetShippingMethodsQuery,
    PaymentInput,
    SetShippingAddress,
    SetShippingAddressMutation,
    SetShippingAddressMutationVariables,
    SetShippingMethod,
    TestOrderFragmentFragment,
    TestOrderWithPaymentsFragment,
    TransitionToState,
    TransitionToStateMutation,
    TransitionToStateMutationVariables,
    UpdatedOrderFragment,
} from './graphql/generated-e2e-shop-types';
>>>>>>> 72b785db
import {
    CANCEL_ORDER,
    CREATE_FULFILLMENT,
    GET_ORDER,
    GET_STOCK_MOVEMENT,
    SETTLE_PAYMENT,
    UPDATE_GLOBAL_SETTINGS,
    UPDATE_PRODUCT_VARIANTS,
} from './graphql/shared-definitions';
import {
    ADD_ITEM_TO_ORDER,
    ADD_PAYMENT,
    ADJUST_ITEM_QUANTITY,
    GET_ACTIVE_ORDER,
    GET_ELIGIBLE_SHIPPING_METHODS,
    GET_PRODUCT_WITH_STOCK_LEVEL,
    SET_SHIPPING_ADDRESS,
    SET_SHIPPING_METHOD,
    TRANSITION_TO_STATE,
} from './graphql/shop-definitions';
import { assertThrowsWithMessage } from './utils/assert-throws-with-message';
import { addPaymentToOrder, proceedToArrangingPayment } from './utils/test-order-utils';

class TestOrderPlacedStrategy extends DefaultOrderPlacedStrategy {
    shouldSetAsPlaced(
        ctx: RequestContext,
        fromState: OrderState,
        toState: OrderState,
        order: Order,
    ): boolean {
        if ((order.customFields as any).test1557) {
            // This branch is used in testing https://github.com/vendure-ecommerce/vendure/issues/1557
            // i.e. it will cause the Order to be set to `active: false` but without creating any
            // Allocations for the OrderLines.
            if (fromState === 'AddingItems' && toState === 'ArrangingPayment') {
                return true;
            }
            return false;
        }
        return super.shouldSetAsPlaced(ctx, fromState, toState, order);
    }
}

describe('Stock control', () => {
    const { server, adminClient, shopClient } = createTestEnvironment(
        mergeConfig(testConfig(), {
            paymentOptions: {
                paymentMethodHandlers: [testSuccessfulPaymentMethod, twoStagePaymentMethod],
            },
            orderOptions: {
                orderPlacedStrategy: new TestOrderPlacedStrategy(),
            },
            customFields: {
                Order: [
                    {
                        name: 'test1557',
                        type: 'boolean',
                        defaultValue: false,
                    },
                ],
                OrderLine: [{ name: 'customization', type: 'string', nullable: true }],
            },
        }),
    );

    const orderGuard: ErrorResultGuard<
        CodegenShop.TestOrderFragmentFragment | CodegenShop.UpdatedOrderFragment
    > = createErrorResultGuard(input => !!input.lines);

    const fulfillmentGuard: ErrorResultGuard<FulfillmentFragment> = createErrorResultGuard(
        input => !!input.state,
    );

    async function getProductWithStockMovement(productId: string) {
        const { product } = await adminClient.query<
            Codegen.GetStockMovementQuery,
            Codegen.GetStockMovementQueryVariables
        >(GET_STOCK_MOVEMENT, { id: productId });
        return product;
    }

    async function setFirstEligibleShippingMethod() {
        const { eligibleShippingMethods } = await shopClient.query<CodegenShop.GetShippingMethodsQuery>(
            GET_ELIGIBLE_SHIPPING_METHODS,
        );
        await shopClient.query<
            CodegenShop.SetShippingMethodMutation,
            CodegenShop.SetShippingMethodMutationVariables
        >(SET_SHIPPING_METHOD, {
            id: eligibleShippingMethods[0].id,
        });
    }

    beforeAll(async () => {
        await server.init({
            initialData: {
                ...initialData,
                paymentMethods: [
                    {
                        name: testSuccessfulPaymentMethod.code,
                        handler: { code: testSuccessfulPaymentMethod.code, arguments: [] },
                    },
                    {
                        name: twoStagePaymentMethod.code,
                        handler: { code: twoStagePaymentMethod.code, arguments: [] },
                    },
                ],
            },
            productsCsvPath: path.join(__dirname, 'fixtures/e2e-products-stock-control.csv'),
            customerCount: 3,
        });
        await adminClient.asSuperAdmin();

        await adminClient.query<
            Codegen.UpdateGlobalSettingsMutation,
            Codegen.UpdateGlobalSettingsMutationVariables
        >(UPDATE_GLOBAL_SETTINGS, {
            input: {
                trackInventory: false,
            },
        });
    }, TEST_SETUP_TIMEOUT_MS);

    afterAll(async () => {
        await server.destroy();
    });

    describe('stock adjustments', () => {
        let variants: VariantWithStockFragment[];

        it('stockMovements are initially empty', async () => {
            const { product } = await adminClient.query<
                Codegen.GetStockMovementQuery,
                Codegen.GetStockMovementQueryVariables
            >(GET_STOCK_MOVEMENT, { id: 'T_1' });

            variants = product!.variants;
            for (const variant of variants) {
                expect(variant.stockMovements.items).toEqual([]);
                expect(variant.stockMovements.totalItems).toEqual(0);
            }
        });

        it('updating ProductVariant with same stockOnHand does not create a StockMovement', async () => {
            const { updateProductVariants } = await adminClient.query<
                Codegen.UpdateStockMutation,
                Codegen.UpdateStockMutationVariables
            >(UPDATE_STOCK_ON_HAND, {
                input: [
                    {
                        id: variants[0].id,
                        stockOnHand: variants[0].stockOnHand,
                    },
                ] as UpdateProductVariantInput[],
            });

            expect(updateProductVariants[0]!.stockMovements.items).toEqual([]);
            expect(updateProductVariants[0]!.stockMovements.totalItems).toEqual(0);
        });

        it('increasing stockOnHand creates a StockMovement with correct quantity', async () => {
            const { updateProductVariants } = await adminClient.query<
                Codegen.UpdateStockMutation,
                Codegen.UpdateStockMutationVariables
            >(UPDATE_STOCK_ON_HAND, {
                input: [
                    {
                        id: variants[0].id,
                        stockOnHand: variants[0].stockOnHand + 5,
                    },
                ] as UpdateProductVariantInput[],
            });

            expect(updateProductVariants[0]!.stockOnHand).toBe(5);
            expect(updateProductVariants[0]!.stockMovements.totalItems).toEqual(1);
            expect(updateProductVariants[0]!.stockMovements.items[0].type).toBe(StockMovementType.ADJUSTMENT);
            expect(updateProductVariants[0]!.stockMovements.items[0].quantity).toBe(5);
        });

        it('decreasing stockOnHand creates a StockMovement with correct quantity', async () => {
            const { updateProductVariants } = await adminClient.query<
                Codegen.UpdateStockMutation,
                Codegen.UpdateStockMutationVariables
            >(UPDATE_STOCK_ON_HAND, {
                input: [
                    {
                        id: variants[0].id,
                        stockOnHand: variants[0].stockOnHand + 5 - 2,
                    },
                ] as UpdateProductVariantInput[],
            });

            expect(updateProductVariants[0]!.stockOnHand).toBe(3);
            expect(updateProductVariants[0]!.stockMovements.totalItems).toEqual(2);
            expect(updateProductVariants[0]!.stockMovements.items[1].type).toBe(StockMovementType.ADJUSTMENT);
            expect(updateProductVariants[0]!.stockMovements.items[1].quantity).toBe(-2);
        });

        it(
            'attempting to set stockOnHand below saleable stock level throws',
            assertThrowsWithMessage(async () => {
                const result = await adminClient.query<
                    Codegen.UpdateStockMutation,
                    Codegen.UpdateStockMutationVariables
                >(UPDATE_STOCK_ON_HAND, {
                    input: [
                        {
                            id: variants[0].id,
                            stockOnHand: -1,
                        },
                    ] as UpdateProductVariantInput[],
                });
            }, 'stockOnHand cannot be a negative value'),
        );
    });

    describe('sales', () => {
        let orderId: string;

        beforeAll(async () => {
            const product = await getProductWithStockMovement('T_2');
            const [variant1, variant2, variant3] = product!.variants;

            await adminClient.query<Codegen.UpdateStockMutation, Codegen.UpdateStockMutationVariables>(
                UPDATE_STOCK_ON_HAND,
                {
                    input: [
                        {
                            id: variant1.id,
                            stockOnHand: 5,
                            trackInventory: GlobalFlag.FALSE,
                        },
                        {
                            id: variant2.id,
                            stockOnHand: 5,
                            trackInventory: GlobalFlag.TRUE,
                        },
                        {
                            id: variant3.id,
                            stockOnHand: 5,
                            trackInventory: GlobalFlag.INHERIT,
                        },
                    ] as UpdateProductVariantInput[],
                },
            );

            // Add items to order and check out
            await shopClient.asUserWithCredentials('hayden.zieme12@hotmail.com', 'test');
            await shopClient.query<
                CodegenShop.AddItemToOrderMutation,
                CodegenShop.AddItemToOrderMutationVariables
            >(ADD_ITEM_TO_ORDER, {
                productVariantId: variant1.id,
                quantity: 2,
            });
            await shopClient.query<
                CodegenShop.AddItemToOrderMutation,
                CodegenShop.AddItemToOrderMutationVariables
            >(ADD_ITEM_TO_ORDER, {
                productVariantId: variant2.id,
                quantity: 3,
            });
            await shopClient.query<
                CodegenShop.AddItemToOrderMutation,
                CodegenShop.AddItemToOrderMutationVariables
            >(ADD_ITEM_TO_ORDER, {
                productVariantId: variant3.id,
                quantity: 4,
            });
            await shopClient.query<
                CodegenShop.SetShippingAddressMutation,
                CodegenShop.SetShippingAddressMutationVariables
            >(SET_SHIPPING_ADDRESS, {
                input: {
                    streetLine1: '1 Test Street',
                    countryCode: 'GB',
                } as CreateAddressInput,
            });
            await setFirstEligibleShippingMethod();
            await shopClient.query<
                CodegenShop.TransitionToStateMutation,
                CodegenShop.TransitionToStateMutationVariables
            >(TRANSITION_TO_STATE, { state: 'ArrangingPayment' as OrderState });
        });

        it('creates an Allocation when order completed', async () => {
            const { addPaymentToOrder: order } = await shopClient.query<
                CodegenShop.AddPaymentToOrderMutation,
                CodegenShop.AddPaymentToOrderMutationVariables
            >(ADD_PAYMENT, {
                input: {
                    method: testSuccessfulPaymentMethod.code,
                    metadata: {},
                } as PaymentInput,
            });
            orderGuard.assertSuccess(order);
            expect(order).not.toBeNull();
            orderId = order.id;

            const product = await getProductWithStockMovement('T_2');
            const [variant1, variant2, variant3] = product!.variants;

            expect(variant1.stockMovements.totalItems).toBe(2);
            expect(variant1.stockMovements.items[1].type).toBe(StockMovementType.ALLOCATION);
            expect(variant1.stockMovements.items[1].quantity).toBe(2);

            expect(variant2.stockMovements.totalItems).toBe(2);
            expect(variant2.stockMovements.items[1].type).toBe(StockMovementType.ALLOCATION);
            expect(variant2.stockMovements.items[1].quantity).toBe(3);

            expect(variant3.stockMovements.totalItems).toBe(2);
            expect(variant3.stockMovements.items[1].type).toBe(StockMovementType.ALLOCATION);
            expect(variant3.stockMovements.items[1].quantity).toBe(4);
        });

        it('stockAllocated is updated according to trackInventory setting', async () => {
            const product = await getProductWithStockMovement('T_2');
            const [variant1, variant2, variant3] = product!.variants;

            // stockOnHand not changed yet
            expect(variant1.stockOnHand).toBe(5);
            expect(variant2.stockOnHand).toBe(5);
            expect(variant3.stockOnHand).toBe(5);

            expect(variant1.stockAllocated).toBe(0); // untracked inventory
            expect(variant2.stockAllocated).toBe(3); // tracked inventory
            expect(variant3.stockAllocated).toBe(0); // inherited untracked inventory
        });

        it('creates a Release on cancelling an allocated OrderItem and updates stockAllocated', async () => {
            const { order } = await adminClient.query<Codegen.GetOrderQuery, Codegen.GetOrderQueryVariables>(
                GET_ORDER,
                {
                    id: orderId,
                },
            );

            await adminClient.query<Codegen.CancelOrderMutation, Codegen.CancelOrderMutationVariables>(
                CANCEL_ORDER,
                {
                    input: {
                        orderId: order!.id,
                        lines: [{ orderLineId: order!.lines.find(l => l.quantity === 3)!.id, quantity: 1 }],
                        reason: 'Not needed',
                    },
                },
            );

            const product = await getProductWithStockMovement('T_2');
            const [_, variant2, __] = product!.variants;

            expect(variant2.stockMovements.totalItems).toBe(3);
            expect(variant2.stockMovements.items[2].type).toBe(StockMovementType.RELEASE);
            expect(variant2.stockMovements.items[2].quantity).toBe(1);

            expect(variant2.stockAllocated).toBe(2);
        });

        it('creates a Sale on Fulfillment creation', async () => {
            const { order } = await adminClient.query<Codegen.GetOrderQuery, Codegen.GetOrderQueryVariables>(
                GET_ORDER,
                {
                    id: orderId,
                },
            );

            await adminClient.query<
                Codegen.CreateFulfillmentMutation,
                Codegen.CreateFulfillmentMutationVariables
            >(CREATE_FULFILLMENT, {
                input: {
                    lines: order?.lines.map(l => ({ orderLineId: l.id, quantity: l.quantity })) ?? [],
                    handler: {
                        code: manualFulfillmentHandler.code,
                        arguments: [
                            { name: 'method', value: 'test method' },
                            { name: 'trackingCode', value: 'ABC123' },
                        ],
                    },
                },
            });

            const product = await getProductWithStockMovement('T_2');
            const [variant1, variant2, variant3] = product!.variants;

            expect(variant1.stockMovements.totalItems).toBe(3);
            expect(variant1.stockMovements.items[2].type).toBe(StockMovementType.SALE);
            expect(variant1.stockMovements.items[2].quantity).toBe(-2);

            // 4 rather than 3 since a Release was created in the previous test
            expect(variant2.stockMovements.totalItems).toBe(4);
            expect(variant2.stockMovements.items[3].type).toBe(StockMovementType.SALE);
            expect(variant2.stockMovements.items[3].quantity).toBe(-2);

            expect(variant3.stockMovements.totalItems).toBe(3);
            expect(variant3.stockMovements.items[2].type).toBe(StockMovementType.SALE);
            expect(variant3.stockMovements.items[2].quantity).toBe(-4);
        });

        it('updates stockOnHand and stockAllocated when Sales are created', async () => {
            const product = await getProductWithStockMovement('T_2');
            const [variant1, variant2, variant3] = product!.variants;

            expect(variant1.stockOnHand).toBe(5); // untracked inventory
            expect(variant2.stockOnHand).toBe(3); // tracked inventory
            expect(variant3.stockOnHand).toBe(5); // inherited untracked inventory

            expect(variant1.stockAllocated).toBe(0); // untracked inventory
            expect(variant2.stockAllocated).toBe(0); // tracked inventory
            expect(variant3.stockAllocated).toBe(0); // inherited untracked inventory
        });

        it('creates Cancellations when cancelling items which are part of a Fulfillment', async () => {
            const { order } = await adminClient.query<Codegen.GetOrderQuery, Codegen.GetOrderQueryVariables>(
                GET_ORDER,
                {
                    id: orderId,
                },
            );

            await adminClient.query<Codegen.CancelOrderMutation, Codegen.CancelOrderMutationVariables>(
                CANCEL_ORDER,
                {
                    input: {
                        orderId: order!.id,
                        lines: order!.lines.map(l => ({ orderLineId: l.id, quantity: l.quantity })),
                        reason: 'Faulty',
                    },
                },
            );

            const product = await getProductWithStockMovement('T_2');
            const [variant1, variant2, variant3] = product!.variants;

            expect(variant1.stockMovements.totalItems).toBe(5);
            expect(variant1.stockMovements.items[3].type).toBe(StockMovementType.CANCELLATION);
            expect(variant1.stockMovements.items[4].type).toBe(StockMovementType.CANCELLATION);

            expect(variant2.stockMovements.totalItems).toBe(6);
            expect(variant2.stockMovements.items[4].type).toBe(StockMovementType.CANCELLATION);
            expect(variant2.stockMovements.items[5].type).toBe(StockMovementType.CANCELLATION);

            expect(variant3.stockMovements.totalItems).toBe(7);
            expect(variant3.stockMovements.items[3].type).toBe(StockMovementType.CANCELLATION);
            expect(variant3.stockMovements.items[4].type).toBe(StockMovementType.CANCELLATION);
            expect(variant3.stockMovements.items[5].type).toBe(StockMovementType.CANCELLATION);
            expect(variant3.stockMovements.items[6].type).toBe(StockMovementType.CANCELLATION);
        });

        // https://github.com/vendure-ecommerce/vendure/issues/1198
        it('creates Cancellations & adjusts stock when cancelling a Fulfillment', async () => {
            async function getTrackedVariant() {
                const result = await getProductWithStockMovement('T_2');
                return result?.variants[1]!;
            }

            const trackedVariant1 = await getTrackedVariant();

            expect(trackedVariant1.stockOnHand).toBe(5);

            // Add items to order and check out
            await shopClient.asUserWithCredentials('hayden.zieme12@hotmail.com', 'test');
            await shopClient.query<
                CodegenShop.AddItemToOrderMutation,
                CodegenShop.AddItemToOrderMutationVariables
            >(ADD_ITEM_TO_ORDER, {
                productVariantId: trackedVariant1.id,
                quantity: 1,
            });
            await shopClient.query<
                CodegenShop.SetShippingAddressMutation,
                CodegenShop.SetShippingAddressMutationVariables
            >(SET_SHIPPING_ADDRESS, {
                input: {
                    streetLine1: '1 Test Street',
                    countryCode: 'GB',
                } as CreateAddressInput,
            });
            await setFirstEligibleShippingMethod();
            await shopClient.query<
                CodegenShop.TransitionToStateMutation,
                CodegenShop.TransitionToStateMutationVariables
            >(TRANSITION_TO_STATE, { state: 'ArrangingPayment' as OrderState });
            const { addPaymentToOrder: order } = await shopClient.query<
                CodegenShop.AddPaymentToOrderMutation,
                CodegenShop.AddPaymentToOrderMutationVariables
            >(ADD_PAYMENT, {
                input: {
                    method: testSuccessfulPaymentMethod.code,
                    metadata: {},
                } as PaymentInput,
            });
            orderGuard.assertSuccess(order);
            expect(order).not.toBeNull();

            const trackedVariant2 = await getTrackedVariant();
            expect(trackedVariant2.stockOnHand).toBe(5);
            expect(trackedVariant2.stockAllocated).toBe(1);

            const linesInput =
                order?.lines
                    .filter(l => l.productVariant.id === trackedVariant2.id)
                    .map(l => ({ orderLineId: l.id, quantity: l.quantity })) ?? [];

            const { addFulfillmentToOrder } = await adminClient.query<
                Codegen.CreateFulfillmentMutation,
                Codegen.CreateFulfillmentMutationVariables
            >(CREATE_FULFILLMENT, {
                input: {
                    lines: linesInput,
                    handler: {
                        code: manualFulfillmentHandler.code,
                        arguments: [
                            { name: 'method', value: 'test method' },
                            { name: 'trackingCode', value: 'ABC123' },
                        ],
                    },
                },
            });

            const trackedVariant3 = await getTrackedVariant();

            expect(trackedVariant3.stockOnHand).toBe(4);
            expect(trackedVariant3.stockAllocated).toBe(0);

            const { transitionFulfillmentToState } = await adminClient.query<
                Codegen.TransitionFulfillmentToStateMutation,
                Codegen.TransitionFulfillmentToStateMutationVariables
            >(TRANSITION_FULFILLMENT_TO_STATE, {
                state: 'Cancelled',
                id: (addFulfillmentToOrder as any).id,
            });

            const trackedVariant4 = await getTrackedVariant();

            expect(trackedVariant4.stockOnHand).toBe(5);
            expect(trackedVariant4.stockAllocated).toBe(1);
            expect(trackedVariant4.stockMovements.items).toEqual([
                { id: 'T_4', quantity: 5, type: 'ADJUSTMENT' },
                { id: 'T_7', quantity: 3, type: 'ALLOCATION' },
                { id: 'T_9', quantity: 1, type: 'RELEASE' },
                { id: 'T_11', quantity: -2, type: 'SALE' },
                { id: 'T_15', quantity: 1, type: 'CANCELLATION' },
                { id: 'T_16', quantity: 1, type: 'CANCELLATION' },
                { id: 'T_21', quantity: 1, type: 'ALLOCATION' },
                { id: 'T_22', quantity: -1, type: 'SALE' },
                // This is the cancellation & allocation we are testing for
                { id: 'T_23', quantity: 1, type: 'CANCELLATION' },
                { id: 'T_24', quantity: 1, type: 'ALLOCATION' },
            ]);

            const { cancelOrder } = await adminClient.query<
                Codegen.CancelOrderMutation,
                Codegen.CancelOrderMutationVariables
            >(CANCEL_ORDER, {
                input: {
                    orderId: order!.id,
                    reason: 'Not needed',
                },
            });
            orderGuard.assertSuccess(cancelOrder);

            const trackedVariant5 = await getTrackedVariant();
            expect(trackedVariant5.stockOnHand).toBe(5);
            expect(trackedVariant5.stockAllocated).toBe(0);
        });
    });

    describe('saleable stock level', () => {
        let order: CodegenShop.TestOrderWithPaymentsFragment;

        beforeAll(async () => {
            await adminClient.query<
                Codegen.UpdateGlobalSettingsMutation,
                Codegen.UpdateGlobalSettingsMutationVariables
            >(UPDATE_GLOBAL_SETTINGS, {
                input: {
                    trackInventory: true,
                    outOfStockThreshold: -5,
                },
            });

            await adminClient.query<
                Codegen.UpdateProductVariantsMutation,
                Codegen.UpdateProductVariantsMutationVariables
            >(UPDATE_PRODUCT_VARIANTS, {
                input: [
                    {
                        id: 'T_1',
                        stockOnHand: 3,
                        outOfStockThreshold: 0,
                        trackInventory: GlobalFlag.TRUE,
                        useGlobalOutOfStockThreshold: false,
                    },
                    {
                        id: 'T_2',
                        stockOnHand: 3,
                        outOfStockThreshold: 0,
                        trackInventory: GlobalFlag.FALSE,
                        useGlobalOutOfStockThreshold: false,
                    },
                    {
                        id: 'T_3',
                        stockOnHand: 3,
                        outOfStockThreshold: 2,
                        trackInventory: GlobalFlag.TRUE,
                        useGlobalOutOfStockThreshold: false,
                    },
                    {
                        id: 'T_4',
                        stockOnHand: 3,
                        outOfStockThreshold: 0,
                        trackInventory: GlobalFlag.TRUE,
                        useGlobalOutOfStockThreshold: true,
                    },
                    {
                        id: 'T_5',
                        stockOnHand: 0,
                        outOfStockThreshold: 0,
                        trackInventory: GlobalFlag.TRUE,
                        useGlobalOutOfStockThreshold: false,
                    },
                ],
            });

            await shopClient.asUserWithCredentials('trevor_donnelly96@hotmail.com', 'test');
        });

        it('stockLevel uses DefaultStockDisplayStrategy', async () => {
            const { product } = await shopClient.query<
                CodegenShop.GetProductStockLevelQuery,
                CodegenShop.GetProductStockLevelQueryVariables
            >(GET_PRODUCT_WITH_STOCK_LEVEL, {
                id: 'T_2',
            });

            expect(product?.variants.map(v => v.stockLevel)).toEqual([
                'OUT_OF_STOCK',
                'IN_STOCK',
                'IN_STOCK',
            ]);
        });

        it('does not add an empty OrderLine if zero saleable stock', async () => {
            const variantId = 'T_5';
            const { addItemToOrder } = await shopClient.query<
                CodegenShop.AddItemToOrderMutation,
                CodegenShop.AddItemToOrderMutationVariables
            >(ADD_ITEM_TO_ORDER, {
                productVariantId: variantId,
                quantity: 1,
            });

            orderGuard.assertErrorResult(addItemToOrder);

            expect(addItemToOrder.errorCode).toBe(ErrorCode.INSUFFICIENT_STOCK_ERROR);
            expect(addItemToOrder.message).toBe(`No items were added to the order due to insufficient stock`);
            expect((addItemToOrder as any).quantityAvailable).toBe(0);
            expect((addItemToOrder as any).order.lines.length).toBe(0);
        });

        it('returns InsufficientStockError when tracking inventory & adding too many at once', async () => {
            const variantId = 'T_1';
            const { addItemToOrder } = await shopClient.query<
                CodegenShop.AddItemToOrderMutation,
                CodegenShop.AddItemToOrderMutationVariables
            >(ADD_ITEM_TO_ORDER, {
                productVariantId: variantId,
                quantity: 5,
            });

            orderGuard.assertErrorResult(addItemToOrder);

            expect(addItemToOrder.errorCode).toBe(ErrorCode.INSUFFICIENT_STOCK_ERROR);
            expect(addItemToOrder.message).toBe(
                `Only 3 items were added to the order due to insufficient stock`,
            );
            expect((addItemToOrder as any).quantityAvailable).toBe(3);
            // Still adds as many as available to the Order
            expect((addItemToOrder as any).order.lines[0].productVariant.id).toBe(variantId);
            expect((addItemToOrder as any).order.lines[0].quantity).toBe(3);

            const product = await getProductWithStockMovement('T_1');
            const variant = product!.variants[0];

            expect(variant.id).toBe(variantId);
            expect(variant.stockAllocated).toBe(0);
            expect(variant.stockOnHand).toBe(3);
        });

        it('does not return error when not tracking inventory', async () => {
            const variantId = 'T_2';
            const { addItemToOrder } = await shopClient.query<
                CodegenShop.AddItemToOrderMutation,
                CodegenShop.AddItemToOrderMutationVariables
            >(ADD_ITEM_TO_ORDER, {
                productVariantId: variantId,
                quantity: 5,
            });

            orderGuard.assertSuccess(addItemToOrder);

            expect(addItemToOrder.lines.length).toBe(2);
            expect(addItemToOrder.lines[1].productVariant.id).toBe(variantId);
            expect(addItemToOrder.lines[1].quantity).toBe(5);

            const product = await getProductWithStockMovement('T_1');
            const variant = product!.variants[1];

            expect(variant.id).toBe(variantId);
            expect(variant.stockAllocated).toBe(0);
            expect(variant.stockOnHand).toBe(3);
        });

        it('returns InsufficientStockError for positive threshold', async () => {
            const variantId = 'T_3';
            const { addItemToOrder } = await shopClient.query<
                CodegenShop.AddItemToOrderMutation,
                CodegenShop.AddItemToOrderMutationVariables
            >(ADD_ITEM_TO_ORDER, {
                productVariantId: variantId,
                quantity: 2,
            });

            orderGuard.assertErrorResult(addItemToOrder);

            expect(addItemToOrder.errorCode).toBe(ErrorCode.INSUFFICIENT_STOCK_ERROR);
            expect(addItemToOrder.message).toBe(
                `Only 1 item was added to the order due to insufficient stock`,
            );
            expect((addItemToOrder as any).quantityAvailable).toBe(1);
            // Still adds as many as available to the Order
            expect((addItemToOrder as any).order.lines.length).toBe(3);
            expect((addItemToOrder as any).order.lines[2].productVariant.id).toBe(variantId);
            expect((addItemToOrder as any).order.lines[2].quantity).toBe(1);

            const product = await getProductWithStockMovement('T_1');
            const variant = product!.variants[2];

            expect(variant.id).toBe(variantId);
            expect(variant.stockAllocated).toBe(0);
            expect(variant.stockOnHand).toBe(3);
        });

        it('negative threshold allows backorder', async () => {
            const variantId = 'T_4';
            const { addItemToOrder } = await shopClient.query<
                CodegenShop.AddItemToOrderMutation,
                CodegenShop.AddItemToOrderMutationVariables
            >(ADD_ITEM_TO_ORDER, {
                productVariantId: variantId,
                quantity: 8,
            });

            orderGuard.assertSuccess(addItemToOrder);

            expect(addItemToOrder.lines.length).toBe(4);
            expect(addItemToOrder.lines[3].productVariant.id).toBe(variantId);
            expect(addItemToOrder.lines[3].quantity).toBe(8);

            const product = await getProductWithStockMovement('T_1');
            const variant = product!.variants[3];

            expect(variant.id).toBe(variantId);
            expect(variant.stockAllocated).toBe(0);
            expect(variant.stockOnHand).toBe(3);
        });

        it('allocates stock', async () => {
            await proceedToArrangingPayment(shopClient);
            const result = await addPaymentToOrder(shopClient, twoStagePaymentMethod);
            orderGuard.assertSuccess(result);
            order = result;

            const product = await getProductWithStockMovement('T_1');
            const [variant1, variant2, variant3, variant4] = product!.variants;

            expect(variant1.stockAllocated).toBe(3);
            expect(variant1.stockOnHand).toBe(3);

            expect(variant2.stockAllocated).toBe(0); // inventory not tracked
            expect(variant2.stockOnHand).toBe(3);

            expect(variant3.stockAllocated).toBe(1);
            expect(variant3.stockOnHand).toBe(3);

            expect(variant4.stockAllocated).toBe(8);
            expect(variant4.stockOnHand).toBe(3);
        });

        it('does not re-allocate stock when transitioning Payment from Authorized -> Settled', async () => {
            await adminClient.query<Codegen.SettlePaymentMutation, Codegen.SettlePaymentMutationVariables>(
                SETTLE_PAYMENT,
                {
                    id: order.id,
                },
            );

            const product = await getProductWithStockMovement('T_1');
            const [variant1, variant2, variant3, variant4] = product!.variants;

            expect(variant1.stockAllocated).toBe(3);
            expect(variant1.stockOnHand).toBe(3);

            expect(variant2.stockAllocated).toBe(0); // inventory not tracked
            expect(variant2.stockOnHand).toBe(3);

            expect(variant3.stockAllocated).toBe(1);
            expect(variant3.stockOnHand).toBe(3);

            expect(variant4.stockAllocated).toBe(8);
            expect(variant4.stockOnHand).toBe(3);
        });

        it('addFulfillmentToOrder returns ErrorResult when insufficient stock on hand', async () => {
            const { addFulfillmentToOrder } = await adminClient.query<
                Codegen.CreateFulfillmentMutation,
                Codegen.CreateFulfillmentMutationVariables
            >(CREATE_FULFILLMENT, {
                input: {
                    lines: order.lines.map(l => ({ orderLineId: l.id, quantity: l.quantity })),
                    handler: {
                        code: manualFulfillmentHandler.code,
                        arguments: [
                            { name: 'method', value: 'test method' },
                            { name: 'trackingCode', value: 'ABC123' },
                        ],
                    },
                },
            });

            fulfillmentGuard.assertErrorResult(addFulfillmentToOrder);

            expect(addFulfillmentToOrder.errorCode).toBe(AdminErrorCode.INSUFFICIENT_STOCK_ON_HAND_ERROR);
            expect(addFulfillmentToOrder.message).toBe(
                `Cannot create a Fulfillment as 'Laptop 15 inch 16GB' has insufficient stockOnHand (3)`,
            );
        });

        it('addFulfillmentToOrder succeeds when there is sufficient stockOnHand', async () => {
            const { addFulfillmentToOrder } = await adminClient.query<
                Codegen.CreateFulfillmentMutation,
                Codegen.CreateFulfillmentMutationVariables
            >(CREATE_FULFILLMENT, {
                input: {
                    lines: order.lines
                        .filter(l => l.productVariant.id === 'T_1')
                        .map(l => ({ orderLineId: l.id, quantity: l.quantity })),
                    handler: {
                        code: manualFulfillmentHandler.code,
                        arguments: [
                            { name: 'method', value: 'test method' },
                            { name: 'trackingCode', value: 'ABC123' },
                        ],
                    },
                },
            });

            fulfillmentGuard.assertSuccess(addFulfillmentToOrder);

            const product = await getProductWithStockMovement('T_1');
            const variant = product!.variants[0];

            expect(variant.stockOnHand).toBe(0);
            expect(variant.stockAllocated).toBe(0);
        });

        it('addFulfillmentToOrder succeeds when inventory is not being tracked', async () => {
            const { addFulfillmentToOrder } = await adminClient.query<
                Codegen.CreateFulfillmentMutation,
                Codegen.CreateFulfillmentMutationVariables
            >(CREATE_FULFILLMENT, {
                input: {
                    lines: order.lines
                        .filter(l => l.productVariant.id === 'T_2')
                        .map(l => ({ orderLineId: l.id, quantity: l.quantity })),
                    handler: {
                        code: manualFulfillmentHandler.code,
                        arguments: [
                            { name: 'method', value: 'test method' },
                            { name: 'trackingCode', value: 'ABC123' },
                        ],
                    },
                },
            });

            fulfillmentGuard.assertSuccess(addFulfillmentToOrder);

            const product = await getProductWithStockMovement('T_1');
            const variant = product!.variants[1];

            expect(variant.stockOnHand).toBe(3);
            expect(variant.stockAllocated).toBe(0);
        });

        it('addFulfillmentToOrder succeeds when making a partial Fulfillment with quantity equal to stockOnHand', async () => {
            const { addFulfillmentToOrder } = await adminClient.query<
                Codegen.CreateFulfillmentMutation,
                Codegen.CreateFulfillmentMutationVariables
            >(CREATE_FULFILLMENT, {
                input: {
                    lines: order.lines
                        .filter(l => l.productVariant.id === 'T_4')
                        .map(l => ({ orderLineId: l.id, quantity: 3 })), // we know there are only 3 on hand
                    handler: {
                        code: manualFulfillmentHandler.code,
                        arguments: [
                            { name: 'method', value: 'test method' },
                            { name: 'trackingCode', value: 'ABC123' },
                        ],
                    },
                },
            });

            fulfillmentGuard.assertSuccess(addFulfillmentToOrder);

            const product = await getProductWithStockMovement('T_1');
            const variant = product!.variants[3];

            expect(variant.stockOnHand).toBe(0);
            expect(variant.stockAllocated).toBe(5);
        });

        it('fulfillment can be created after adjusting stockOnHand to be sufficient', async () => {
            const { updateProductVariants } = await adminClient.query<
                Codegen.UpdateProductVariantsMutation,
                Codegen.UpdateProductVariantsMutationVariables
            >(UPDATE_PRODUCT_VARIANTS, {
                input: [
                    {
                        id: 'T_4',
                        stockOnHand: 10,
                    },
                ],
            });

            expect(updateProductVariants[0]!.stockOnHand).toBe(10);

            const { addFulfillmentToOrder } = await adminClient.query<
                Codegen.CreateFulfillmentMutation,
                Codegen.CreateFulfillmentMutationVariables
            >(CREATE_FULFILLMENT, {
                input: {
                    lines: order.lines
                        .filter(l => l.productVariant.id === 'T_4')
                        .map(l => ({ orderLineId: l.id, quantity: 5 })),
                    handler: {
                        code: manualFulfillmentHandler.code,
                        arguments: [
                            { name: 'method', value: 'test method' },
                            { name: 'trackingCode', value: 'ABC123' },
                        ],
                    },
                },
            });

            fulfillmentGuard.assertSuccess(addFulfillmentToOrder);

            const product = await getProductWithStockMovement('T_1');
            const variant = product!.variants[3];

            expect(variant.stockOnHand).toBe(5);
            expect(variant.stockAllocated).toBe(0);
        });

        describe('adjusting stockOnHand with negative outOfStockThreshold', () => {
            const variant1Id = 'T_1';
            beforeAll(async () => {
                await adminClient.query<UpdateProductVariants.Mutation, UpdateProductVariants.Variables>(
                    UPDATE_PRODUCT_VARIANTS,
                    {
                        input: [
                            {
                                id: variant1Id,
                                stockOnHand: 0,
                                outOfStockThreshold: -20,
                                trackInventory: GlobalFlag.TRUE,
                                useGlobalOutOfStockThreshold: false,
                            },
                        ],
                    },
                );
            });

            it(
                'attempting to set stockOnHand below outOfStockThreshold throws',
                assertThrowsWithMessage(async () => {
                    const result = await adminClient.query<UpdateStock.Mutation, UpdateStock.Variables>(
                        UPDATE_STOCK_ON_HAND,
                        {
                            input: [
                                {
                                    id: variant1Id,
                                    stockOnHand: -21,
                                },
                            ] as UpdateProductVariantInput[],
                        },
                    );
                }, 'stockOnHand cannot be a negative value'),
            );

            it('can set negative stockOnHand that is not less than outOfStockThreshold', async () => {
                const result = await adminClient.query<UpdateStock.Mutation, UpdateStock.Variables>(
                    UPDATE_STOCK_ON_HAND,
                    {
                        input: [
                            {
                                id: variant1Id,
                                stockOnHand: -10,
                            },
                        ] as UpdateProductVariantInput[],
                    },
                );
                expect(result.updateProductVariants[0]!.stockOnHand).toBe(-10);
            });
        });

        describe('edge cases', () => {
            const variant5Id = 'T_5';
            const variant6Id = 'T_6';
            const variant7Id = 'T_7';

            beforeAll(async () => {
                // First place an order which creates a backorder (excess of allocated units)
                await adminClient.query<
                    Codegen.UpdateProductVariantsMutation,
                    Codegen.UpdateProductVariantsMutationVariables
                >(UPDATE_PRODUCT_VARIANTS, {
                    input: [
                        {
                            id: variant5Id,
                            stockOnHand: 5,
                            outOfStockThreshold: -20,
                            trackInventory: GlobalFlag.TRUE,
                            useGlobalOutOfStockThreshold: false,
                        },
                        {
                            id: variant6Id,
                            stockOnHand: 3,
                            outOfStockThreshold: 0,
                            trackInventory: GlobalFlag.TRUE,
                            useGlobalOutOfStockThreshold: false,
                        },
                        {
                            id: variant7Id,
                            stockOnHand: 3,
                            outOfStockThreshold: 0,
                            trackInventory: GlobalFlag.TRUE,
                            useGlobalOutOfStockThreshold: false,
                        },
                    ],
                });
                await shopClient.asUserWithCredentials('trevor_donnelly96@hotmail.com', 'test');
                const { addItemToOrder: add1 } = await shopClient.query<
                    CodegenShop.AddItemToOrderMutation,
                    CodegenShop.AddItemToOrderMutationVariables
                >(ADD_ITEM_TO_ORDER, {
                    productVariantId: variant5Id,
                    quantity: 25,
                });
                orderGuard.assertSuccess(add1);
                await proceedToArrangingPayment(shopClient);
                await addPaymentToOrder(shopClient, testSuccessfulPaymentMethod);
            });

            it('zero saleable stock', async () => {
                await shopClient.asUserWithCredentials('hayden.zieme12@hotmail.com', 'test');
                // The saleable stock level is now 0 (25 allocated, 5 on hand, -20 threshold)
                const { addItemToOrder } = await shopClient.query<
                    CodegenShop.AddItemToOrderMutation,
                    CodegenShop.AddItemToOrderMutationVariables
                >(ADD_ITEM_TO_ORDER, {
                    productVariantId: variant5Id,
                    quantity: 1,
                });
                orderGuard.assertErrorResult(addItemToOrder);

                expect(addItemToOrder.errorCode).toBe(ErrorCode.INSUFFICIENT_STOCK_ERROR);
                expect(addItemToOrder.message).toBe(
                    `No items were added to the order due to insufficient stock`,
                );
            });

            it('negative saleable stock', async () => {
                await adminClient.query<
                    Codegen.UpdateProductVariantsMutation,
                    Codegen.UpdateProductVariantsMutationVariables
                >(UPDATE_PRODUCT_VARIANTS, {
                    input: [
                        {
                            id: variant5Id,
                            outOfStockThreshold: -10,
                        },
                    ],
                });
                // The saleable stock level is now -10 (25 allocated, 5 on hand, -10 threshold)
                await shopClient.asUserWithCredentials('marques.sawayn@hotmail.com', 'test');
                const { addItemToOrder } = await shopClient.query<
                    CodegenShop.AddItemToOrderMutation,
                    CodegenShop.AddItemToOrderMutationVariables
                >(ADD_ITEM_TO_ORDER, {
                    productVariantId: variant5Id,
                    quantity: 1,
                });
                orderGuard.assertErrorResult(addItemToOrder);

                expect(addItemToOrder.errorCode).toBe(ErrorCode.INSUFFICIENT_STOCK_ERROR);
                expect(addItemToOrder.message).toBe(
                    `No items were added to the order due to insufficient stock`,
                );
            });

            // https://github.com/vendure-ecommerce/vendure/issues/691
            it('returns InsufficientStockError when tracking inventory & adding too many individually', async () => {
                await shopClient.asAnonymousUser();
                const { addItemToOrder: add1 } = await shopClient.query<
                    CodegenShop.AddItemToOrderMutation,
                    CodegenShop.AddItemToOrderMutationVariables
                >(ADD_ITEM_TO_ORDER, {
                    productVariantId: variant6Id,
                    quantity: 3,
                });

                orderGuard.assertSuccess(add1);

                const { addItemToOrder: add2 } = await shopClient.query<
                    CodegenShop.AddItemToOrderMutation,
                    CodegenShop.AddItemToOrderMutationVariables
                >(ADD_ITEM_TO_ORDER, {
                    productVariantId: variant6Id,
                    quantity: 1,
                });

                orderGuard.assertErrorResult(add2);

                expect(add2.errorCode).toBe(ErrorCode.INSUFFICIENT_STOCK_ERROR);
                expect(add2.message).toBe(`No items were added to the order due to insufficient stock`);
                expect((add2 as any).quantityAvailable).toBe(0);
                // Still adds as many as available to the Order
                expect((add2 as any).order.lines[0].productVariant.id).toBe(variant6Id);
                expect((add2 as any).order.lines[0].quantity).toBe(3);
            });

            // https://github.com/vendure-ecommerce/vendure/issues/1273
            it('adjustOrderLine when saleable stock changes to zero', async () => {
                await adminClient.query<
                    Codegen.UpdateProductVariantsMutation,
                    Codegen.UpdateProductVariantsMutationVariables
                >(UPDATE_PRODUCT_VARIANTS, {
                    input: [
                        {
                            id: variant7Id,
                            stockOnHand: 10,
                        },
                    ],
                });

                await shopClient.asAnonymousUser();
                const { addItemToOrder: add1 } = await shopClient.query<
                    CodegenShop.AddItemToOrderMutation,
                    CodegenShop.AddItemToOrderMutationVariables
                >(ADD_ITEM_TO_ORDER, {
                    productVariantId: variant7Id,
                    quantity: 1,
                });
                orderGuard.assertSuccess(add1);
                expect(add1.lines.length).toBe(1);

                await adminClient.query<
                    Codegen.UpdateProductVariantsMutation,
                    Codegen.UpdateProductVariantsMutationVariables
                >(UPDATE_PRODUCT_VARIANTS, {
                    input: [
                        {
                            id: variant7Id,
                            stockOnHand: 0,
                        },
                    ],
                });

                const { adjustOrderLine: add2 } = await shopClient.query<
                    CodegenShop.AdjustItemQuantityMutation,
                    CodegenShop.AdjustItemQuantityMutationVariables
                >(ADJUST_ITEM_QUANTITY, {
                    orderLineId: add1.lines[0].id,
                    quantity: 2,
                });
                orderGuard.assertErrorResult(add2);

                expect(add2.errorCode).toBe(ErrorCode.INSUFFICIENT_STOCK_ERROR);

                const { activeOrder } = await shopClient.query<CodegenShop.GetActiveOrderQuery>(
                    GET_ACTIVE_ORDER,
                );
                expect(activeOrder!.lines.length).toBe(0);
            });

            // https://github.com/vendure-ecommerce/vendure/issues/1557
            it('cancelling an Order only creates Releases for OrderItems that have actually been allocated', async () => {
                const product = await getProductWithStockMovement('T_2');
                const variant6 = product!.variants.find(v => v.id === variant6Id)!;
                expect(variant6.stockOnHand).toBe(3);
                expect(variant6.stockAllocated).toBe(0);

                await shopClient.asUserWithCredentials('trevor_donnelly96@hotmail.com', 'test');
                const { addItemToOrder: add1 } = await shopClient.query<
                    AddItemToOrder.Mutation,
                    AddItemToOrder.Variables
                >(ADD_ITEM_TO_ORDER, {
                    productVariantId: variant6.id,
                    quantity: 1,
                });
                orderGuard.assertSuccess(add1);

                // Set this flag so that our custom OrderPlacedStrategy uses the special logic
                // designed to test this scenario.
                const res = await shopClient.query(UPDATE_ORDER_CUSTOM_FIELDS, {
                    input: { customFields: { test1557: true } },
                });

                await shopClient.query<SetShippingAddress.Mutation, SetShippingAddress.Variables>(
                    SET_SHIPPING_ADDRESS,
                    {
                        input: {
                            streetLine1: '1 Test Street',
                            countryCode: 'GB',
                        } as CreateAddressInput,
                    },
                );
                await setFirstEligibleShippingMethod();
                const { transitionOrderToState } = await shopClient.query<
                    TransitionToState.Mutation,
                    TransitionToState.Variables
                >(TRANSITION_TO_STATE, { state: 'ArrangingPayment' });
                orderGuard.assertSuccess(transitionOrderToState);
                expect(transitionOrderToState.state).toBe('ArrangingPayment');
                expect(transitionOrderToState.active).toBe(false);

                const product2 = await getProductWithStockMovement('T_2');
                const variant6_2 = product2!.variants.find(v => v.id === variant6Id)!;
                expect(variant6_2.stockOnHand).toBe(3);
                expect(variant6_2.stockAllocated).toBe(0);

                const { cancelOrder } = await adminClient.query<CancelOrder.Mutation, CancelOrder.Variables>(
                    CANCEL_ORDER,
                    {
                        input: {
                            orderId: transitionOrderToState.id,
                            lines: transitionOrderToState.lines.map(l => ({
                                orderLineId: l.id,
                                quantity: l.quantity,
                            })),
                            reason: 'Cancelled by test',
                        },
                    },
                );
                orderGuard.assertSuccess(cancelOrder);

                const product3 = await getProductWithStockMovement('T_2');
                const variant6_3 = product3!.variants.find(v => v.id === variant6Id)!;
                expect(variant6_3.stockOnHand).toBe(3);
                expect(variant6_3.stockAllocated).toBe(0);
            });
        });
    });

    // https://github.com/vendure-ecommerce/vendure/issues/1028
    describe('OrderLines with same variant but different custom fields', () => {
        let orderId: string;

        const ADD_ITEM_TO_ORDER_WITH_CUSTOM_FIELDS = `
            mutation AddItemToOrderWithCustomFields(
                $productVariantId: ID!
                $quantity: Int!
                $customFields: OrderLineCustomFieldsInput
            ) {
                addItemToOrder(
                    productVariantId: $productVariantId
                    quantity: $quantity
                    customFields: $customFields
                ) {
                    ... on Order {
                        id
                        lines { id }
                    }
                    ... on ErrorResult {
                        errorCode
                        message
                    }
                }
            }
        `;

        it('correctly allocates stock', async () => {
            await shopClient.asUserWithCredentials('trevor_donnelly96@hotmail.com', 'test');

            const product = await getProductWithStockMovement('T_2');
            const [variant1, variant2, variant3] = product!.variants;

            expect(variant2.stockAllocated).toBe(0);

            await shopClient.query<CodegenShop.AddItemToOrderMutation, any>(
                gql(ADD_ITEM_TO_ORDER_WITH_CUSTOM_FIELDS),
                {
                    productVariantId: variant2.id,
                    quantity: 1,
                    customFields: {
                        customization: 'foo',
                    },
                },
            );
            const { addItemToOrder } = await shopClient.query<CodegenShop.AddItemToOrderMutation, any>(
                gql(ADD_ITEM_TO_ORDER_WITH_CUSTOM_FIELDS),
                {
                    productVariantId: variant2.id,
                    quantity: 1,
                    customFields: {
                        customization: 'bar',
                    },
                },
            );

            orderGuard.assertSuccess(addItemToOrder);
            orderId = addItemToOrder.id;
            // Assert that separate order lines have been created
            expect(addItemToOrder.lines.length).toBe(2);

            await shopClient.query<
                CodegenShop.SetShippingAddressMutation,
                CodegenShop.SetShippingAddressMutationVariables
            >(SET_SHIPPING_ADDRESS, {
                input: {
                    streetLine1: '1 Test Street',
                    countryCode: 'GB',
                } as CreateAddressInput,
            });
            await setFirstEligibleShippingMethod();
            await shopClient.query<
                CodegenShop.TransitionToStateMutation,
                CodegenShop.TransitionToStateMutationVariables
            >(TRANSITION_TO_STATE, {
                state: 'ArrangingPayment',
            });
            const { addPaymentToOrder: order } = await shopClient.query<
                CodegenShop.AddPaymentToOrderMutation,
                CodegenShop.AddPaymentToOrderMutationVariables
            >(ADD_PAYMENT, {
                input: {
                    method: testSuccessfulPaymentMethod.code,
                    metadata: {},
                } as PaymentInput,
            });
            orderGuard.assertSuccess(order);

            const product2 = await getProductWithStockMovement('T_2');
            const [variant1_2, variant2_2, variant3_2] = product2!.variants;

            expect(variant2_2.stockAllocated).toBe(2);
        });

        it('correctly creates Sales', async () => {
            const product = await getProductWithStockMovement('T_2');
            const [variant1, variant2, variant3] = product!.variants;

            expect(variant2.stockOnHand).toBe(3);

            const { order } = await adminClient.query<Codegen.GetOrderQuery, Codegen.GetOrderQueryVariables>(
                GET_ORDER,
                {
                    id: orderId,
                },
            );

            await adminClient.query<
                Codegen.CreateFulfillmentMutation,
                Codegen.CreateFulfillmentMutationVariables
            >(CREATE_FULFILLMENT, {
                input: {
                    lines: order?.lines.map(l => ({ orderLineId: l.id, quantity: l.quantity })) ?? [],
                    handler: {
                        code: manualFulfillmentHandler.code,
                        arguments: [
                            { name: 'method', value: 'test method' },
                            { name: 'trackingCode', value: 'ABC123' },
                        ],
                    },
                },
            });

            const product2 = await getProductWithStockMovement('T_2');
            const [variant1_2, variant2_2, variant3_2] = product2!.variants;

            expect(variant2_2.stockAllocated).toBe(0);
            expect(variant2_2.stockOnHand).toBe(1);
        });
    });

    // https://github.com/vendure-ecommerce/vendure/issues/1738
    describe('going out of stock after being added to order', () => {
        const variantId = 'T_1';

        beforeAll(async () => {
            const { updateProductVariants } = await adminClient.query<
                UpdateStockMutation,
                UpdateStockMutationVariables
            >(UPDATE_STOCK_ON_HAND, {
                input: [
                    {
                        id: variantId,
                        stockOnHand: 1,
                        trackInventory: GlobalFlag.TRUE,
                        useGlobalOutOfStockThreshold: false,
                        outOfStockThreshold: 0,
                    },
                ] as UpdateProductVariantInput[],
            });
        });

        it('prevents checkout if no saleable stock', async () => {
            // First customer adds to order
            await shopClient.asUserWithCredentials('hayden.zieme12@hotmail.com', 'test');
            const { addItemToOrder: add1 } = await shopClient.query<
                AddItemToOrderMutation,
                AddItemToOrderMutationVariables
            >(ADD_ITEM_TO_ORDER, {
                productVariantId: variantId,
                quantity: 1,
            });
            orderGuard.assertSuccess(add1);

            // Second customer adds to order
            await shopClient.asUserWithCredentials('marques.sawayn@hotmail.com', 'test');
            const { addItemToOrder: add2 } = await shopClient.query<
                AddItemToOrderMutation,
                AddItemToOrderMutationVariables
            >(ADD_ITEM_TO_ORDER, {
                productVariantId: variantId,
                quantity: 1,
            });
            orderGuard.assertSuccess(add2);

            // first customer can check out
            await shopClient.asUserWithCredentials('hayden.zieme12@hotmail.com', 'test');
            await proceedToArrangingPayment(shopClient);
            const result1 = await addPaymentToOrder(shopClient, testSuccessfulPaymentMethod);
            orderGuard.assertSuccess(result1);

            const product1 = await getProductWithStockMovement('T_1');
            const variant = product1?.variants.find(v => v.id === variantId);
            expect(variant!.stockOnHand).toBe(1);
            expect(variant!.stockAllocated).toBe(1);

            // second customer CANNOT check out
            await shopClient.asUserWithCredentials('marques.sawayn@hotmail.com', 'test');
            await shopClient.query<SetShippingAddressMutation, SetShippingAddressMutationVariables>(
                SET_SHIPPING_ADDRESS,
                {
                    input: {
                        fullName: 'name',
                        streetLine1: '12 the street',
                        city: 'foo',
                        postalCode: '123456',
                        countryCode: 'US',
                    },
                },
            );

            const { eligibleShippingMethods } = await shopClient.query<GetShippingMethodsQuery>(
                GET_ELIGIBLE_SHIPPING_METHODS,
            );
            const { setOrderShippingMethod } = await shopClient.query<
                SetShippingMethod.Mutation,
                SetShippingMethod.Variables
            >(SET_SHIPPING_METHOD, {
                id: eligibleShippingMethods[1].id,
            });
            orderGuard.assertSuccess(setOrderShippingMethod);
            const { transitionOrderToState } = await shopClient.query<
                TransitionToStateMutation,
                TransitionToStateMutationVariables
            >(TRANSITION_TO_STATE, { state: 'ArrangingPayment' });
            orderGuard.assertErrorResult(transitionOrderToState);

            expect(transitionOrderToState!.transitionError).toBe(
                'Cannot transition Order to the "ArrangingPayment" state due to insufficient stock of Laptop 13 inch 8GB',
            );
        });
    });
});

const UPDATE_STOCK_ON_HAND = gql`
    mutation UpdateStock($input: [UpdateProductVariantInput!]!) {
        updateProductVariants(input: $input) {
            ...VariantWithStock
        }
    }
    ${VARIANT_WITH_STOCK_FRAGMENT}
`;

export const TRANSITION_FULFILLMENT_TO_STATE = gql`
    mutation TransitionFulfillmentToState($id: ID!, $state: String!) {
        transitionFulfillmentToState(id: $id, state: $state) {
            ... on Fulfillment {
                id
                state
                nextStates
                createdAt
            }
            ... on ErrorResult {
                errorCode
                message
            }
            ... on FulfillmentStateTransitionError {
                transitionError
            }
        }
    }
`;

export const UPDATE_ORDER_CUSTOM_FIELDS = gql`
    mutation UpdateOrderCustomFields($input: UpdateOrderInput!) {
        setOrderCustomFields(input: $input) {
            ... on Order {
                id
            }
        }
    }
`;<|MERGE_RESOLUTION|>--- conflicted
+++ resolved
@@ -22,47 +22,12 @@
     FulfillmentFragment,
     GlobalFlag,
     StockMovementType,
-<<<<<<< HEAD
     UpdateProductVariantInput,
     VariantWithStockFragment,
 } from './graphql/generated-e2e-admin-types';
 import * as Codegen from './graphql/generated-e2e-admin-types';
 import { ErrorCode, PaymentInput } from './graphql/generated-e2e-shop-types';
 import * as CodegenShop from './graphql/generated-e2e-shop-types';
-=======
-    TransitionFulfillmentToState,
-    UpdateGlobalSettings,
-    UpdateProductVariantInput,
-    UpdateProductVariants,
-    UpdateStock,
-    UpdateStockMutation,
-    UpdateStockMutationVariables,
-    VariantWithStockFragment,
-} from './graphql/generated-e2e-admin-types';
-import {
-    AddItemToOrder,
-    AddItemToOrderMutation,
-    AddItemToOrderMutationVariables,
-    AddPaymentToOrder,
-    AdjustItemQuantity,
-    ErrorCode,
-    GetActiveOrder,
-    GetProductStockLevel,
-    GetShippingMethods,
-    GetShippingMethodsQuery,
-    PaymentInput,
-    SetShippingAddress,
-    SetShippingAddressMutation,
-    SetShippingAddressMutationVariables,
-    SetShippingMethod,
-    TestOrderFragmentFragment,
-    TestOrderWithPaymentsFragment,
-    TransitionToState,
-    TransitionToStateMutation,
-    TransitionToStateMutationVariables,
-    UpdatedOrderFragment,
-} from './graphql/generated-e2e-shop-types';
->>>>>>> 72b785db
 import {
     CANCEL_ORDER,
     CREATE_FULFILLMENT,
@@ -1031,51 +996,51 @@
         describe('adjusting stockOnHand with negative outOfStockThreshold', () => {
             const variant1Id = 'T_1';
             beforeAll(async () => {
-                await adminClient.query<UpdateProductVariants.Mutation, UpdateProductVariants.Variables>(
-                    UPDATE_PRODUCT_VARIANTS,
-                    {
+                await adminClient.query<
+                    Codegen.UpdateProductVariantsMutation,
+                    Codegen.UpdateProductVariantsMutationVariables
+                >(UPDATE_PRODUCT_VARIANTS, {
+                    input: [
+                        {
+                            id: variant1Id,
+                            stockOnHand: 0,
+                            outOfStockThreshold: -20,
+                            trackInventory: GlobalFlag.TRUE,
+                            useGlobalOutOfStockThreshold: false,
+                        },
+                    ],
+                });
+            });
+
+            it(
+                'attempting to set stockOnHand below outOfStockThreshold throws',
+                assertThrowsWithMessage(async () => {
+                    const result = await adminClient.query<
+                        Codegen.UpdateStockMutation,
+                        Codegen.UpdateStockMutationVariables
+                    >(UPDATE_STOCK_ON_HAND, {
                         input: [
                             {
                                 id: variant1Id,
-                                stockOnHand: 0,
-                                outOfStockThreshold: -20,
-                                trackInventory: GlobalFlag.TRUE,
-                                useGlobalOutOfStockThreshold: false,
+                                stockOnHand: -21,
                             },
-                        ],
-                    },
-                );
-            });
-
-            it(
-                'attempting to set stockOnHand below outOfStockThreshold throws',
-                assertThrowsWithMessage(async () => {
-                    const result = await adminClient.query<UpdateStock.Mutation, UpdateStock.Variables>(
-                        UPDATE_STOCK_ON_HAND,
-                        {
-                            input: [
-                                {
-                                    id: variant1Id,
-                                    stockOnHand: -21,
-                                },
-                            ] as UpdateProductVariantInput[],
-                        },
-                    );
+                        ] as UpdateProductVariantInput[],
+                    });
                 }, 'stockOnHand cannot be a negative value'),
             );
 
             it('can set negative stockOnHand that is not less than outOfStockThreshold', async () => {
-                const result = await adminClient.query<UpdateStock.Mutation, UpdateStock.Variables>(
-                    UPDATE_STOCK_ON_HAND,
-                    {
-                        input: [
-                            {
-                                id: variant1Id,
-                                stockOnHand: -10,
-                            },
-                        ] as UpdateProductVariantInput[],
-                    },
-                );
+                const result = await adminClient.query<
+                    Codegen.UpdateStockMutation,
+                    Codegen.UpdateStockMutationVariables
+                >(UPDATE_STOCK_ON_HAND, {
+                    input: [
+                        {
+                            id: variant1Id,
+                            stockOnHand: -10,
+                        },
+                    ] as UpdateProductVariantInput[],
+                });
                 expect(result.updateProductVariants[0]!.stockOnHand).toBe(-10);
             });
         });
@@ -1269,8 +1234,8 @@
 
                 await shopClient.asUserWithCredentials('trevor_donnelly96@hotmail.com', 'test');
                 const { addItemToOrder: add1 } = await shopClient.query<
-                    AddItemToOrder.Mutation,
-                    AddItemToOrder.Variables
+                    CodegenShop.AddItemToOrderMutation,
+                    CodegenShop.AddItemToOrderMutationVariables
                 >(ADD_ITEM_TO_ORDER, {
                     productVariantId: variant6.id,
                     quantity: 1,
@@ -1283,19 +1248,19 @@
                     input: { customFields: { test1557: true } },
                 });
 
-                await shopClient.query<SetShippingAddress.Mutation, SetShippingAddress.Variables>(
-                    SET_SHIPPING_ADDRESS,
-                    {
-                        input: {
-                            streetLine1: '1 Test Street',
-                            countryCode: 'GB',
-                        } as CreateAddressInput,
-                    },
-                );
+                await shopClient.query<
+                    CodegenShop.SetShippingAddressMutation,
+                    CodegenShop.SetShippingAddressMutationVariables
+                >(SET_SHIPPING_ADDRESS, {
+                    input: {
+                        streetLine1: '1 Test Street',
+                        countryCode: 'GB',
+                    } as CreateAddressInput,
+                });
                 await setFirstEligibleShippingMethod();
                 const { transitionOrderToState } = await shopClient.query<
-                    TransitionToState.Mutation,
-                    TransitionToState.Variables
+                    CodegenShop.TransitionToStateMutation,
+                    CodegenShop.TransitionToStateMutationVariables
                 >(TRANSITION_TO_STATE, { state: 'ArrangingPayment' });
                 orderGuard.assertSuccess(transitionOrderToState);
                 expect(transitionOrderToState.state).toBe('ArrangingPayment');
@@ -1306,19 +1271,19 @@
                 expect(variant6_2.stockOnHand).toBe(3);
                 expect(variant6_2.stockAllocated).toBe(0);
 
-                const { cancelOrder } = await adminClient.query<CancelOrder.Mutation, CancelOrder.Variables>(
-                    CANCEL_ORDER,
-                    {
-                        input: {
-                            orderId: transitionOrderToState.id,
-                            lines: transitionOrderToState.lines.map(l => ({
-                                orderLineId: l.id,
-                                quantity: l.quantity,
-                            })),
-                            reason: 'Cancelled by test',
-                        },
-                    },
-                );
+                const { cancelOrder } = await adminClient.query<
+                    Codegen.CancelOrderMutation,
+                    Codegen.CancelOrderMutationVariables
+                >(CANCEL_ORDER, {
+                    input: {
+                        orderId: transitionOrderToState.id,
+                        lines: transitionOrderToState.lines.map(l => ({
+                            orderLineId: l.id,
+                            quantity: l.quantity,
+                        })),
+                        reason: 'Cancelled by test',
+                    },
+                });
                 orderGuard.assertSuccess(cancelOrder);
 
                 const product3 = await getProductWithStockMovement('T_2');
@@ -1466,8 +1431,8 @@
 
         beforeAll(async () => {
             const { updateProductVariants } = await adminClient.query<
-                UpdateStockMutation,
-                UpdateStockMutationVariables
+                Codegen.UpdateStockMutation,
+                Codegen.UpdateStockMutationVariables
             >(UPDATE_STOCK_ON_HAND, {
                 input: [
                     {
@@ -1485,8 +1450,8 @@
             // First customer adds to order
             await shopClient.asUserWithCredentials('hayden.zieme12@hotmail.com', 'test');
             const { addItemToOrder: add1 } = await shopClient.query<
-                AddItemToOrderMutation,
-                AddItemToOrderMutationVariables
+                CodegenShop.AddItemToOrderMutation,
+                CodegenShop.AddItemToOrderMutationVariables
             >(ADD_ITEM_TO_ORDER, {
                 productVariantId: variantId,
                 quantity: 1,
@@ -1496,8 +1461,8 @@
             // Second customer adds to order
             await shopClient.asUserWithCredentials('marques.sawayn@hotmail.com', 'test');
             const { addItemToOrder: add2 } = await shopClient.query<
-                AddItemToOrderMutation,
-                AddItemToOrderMutationVariables
+                CodegenShop.AddItemToOrderMutation,
+                CodegenShop.AddItemToOrderMutationVariables
             >(ADD_ITEM_TO_ORDER, {
                 productVariantId: variantId,
                 quantity: 1,
@@ -1517,32 +1482,32 @@
 
             // second customer CANNOT check out
             await shopClient.asUserWithCredentials('marques.sawayn@hotmail.com', 'test');
-            await shopClient.query<SetShippingAddressMutation, SetShippingAddressMutationVariables>(
-                SET_SHIPPING_ADDRESS,
-                {
-                    input: {
-                        fullName: 'name',
-                        streetLine1: '12 the street',
-                        city: 'foo',
-                        postalCode: '123456',
-                        countryCode: 'US',
-                    },
-                },
-            );
-
-            const { eligibleShippingMethods } = await shopClient.query<GetShippingMethodsQuery>(
+            await shopClient.query<
+                CodegenShop.SetShippingAddressMutation,
+                CodegenShop.SetShippingAddressMutationVariables
+            >(SET_SHIPPING_ADDRESS, {
+                input: {
+                    fullName: 'name',
+                    streetLine1: '12 the street',
+                    city: 'foo',
+                    postalCode: '123456',
+                    countryCode: 'US',
+                },
+            });
+
+            const { eligibleShippingMethods } = await shopClient.query<CodegenShop.GetShippingMethodsQuery>(
                 GET_ELIGIBLE_SHIPPING_METHODS,
             );
             const { setOrderShippingMethod } = await shopClient.query<
-                SetShippingMethod.Mutation,
-                SetShippingMethod.Variables
+                CodegenShop.SetShippingMethodMutation,
+                CodegenShop.SetShippingMethodMutationVariables
             >(SET_SHIPPING_METHOD, {
                 id: eligibleShippingMethods[1].id,
             });
             orderGuard.assertSuccess(setOrderShippingMethod);
             const { transitionOrderToState } = await shopClient.query<
-                TransitionToStateMutation,
-                TransitionToStateMutationVariables
+                CodegenShop.TransitionToStateMutation,
+                CodegenShop.TransitionToStateMutationVariables
             >(TRANSITION_TO_STATE, { state: 'ArrangingPayment' });
             orderGuard.assertErrorResult(transitionOrderToState);
 
