--- conflicted
+++ resolved
@@ -10,46 +10,12 @@
 import path from 'path';
 
 import { initialData } from '../../../e2e-common/e2e-initial-data';
-import { TEST_SETUP_TIMEOUT_MS, testConfig } from '../../../e2e-common/test-config';
+import { testConfig, TEST_SETUP_TIMEOUT_MS } from '../../../e2e-common/test-config';
 
 import { ROLE_FRAGMENT } from './graphql/fragments';
-<<<<<<< HEAD
 import * as Codegen from './graphql/generated-e2e-admin-types';
 import { CurrencyCode, DeletionResult, LanguageCode, Permission } from './graphql/generated-e2e-admin-types';
-import { CREATE_CHANNEL, CREATE_ROLE, UPDATE_ROLE } from './graphql/shared-definitions';
-=======
-import {
-    ChannelFragment,
-    CreateAdministratorMutation,
-    CreateAdministratorMutationVariables,
-    CreateChannel,
-    CreateRole,
-    CreateRoleMutation,
-    CreateRoleMutationVariables,
-    CurrencyCode,
-    DeleteRole,
-    DeletionResult,
-    GetChannelsQuery,
-    GetRole,
-    GetRoles,
-    LanguageCode,
-    Permission,
-    Role,
-    UpdateAdministratorMutation,
-    UpdateAdministratorMutationVariables,
-    UpdateRole,
-    UpdateRoleMutation,
-    UpdateRoleMutationVariables,
-} from './graphql/generated-e2e-admin-types';
-import {
-    CREATE_ADMINISTRATOR,
-    CREATE_CHANNEL,
-    CREATE_ROLE,
-    GET_CHANNELS,
-    UPDATE_ADMINISTRATOR,
-    UPDATE_ROLE,
-} from './graphql/shared-definitions';
->>>>>>> a866a515
+import { CREATE_ADMINISTRATOR, CREATE_CHANNEL, CREATE_ROLE, GET_CHANNELS, UPDATE_ADMINISTRATOR, UPDATE_ROLE } from './graphql/shared-definitions';
 import { assertThrowsWithMessage } from './utils/assert-throws-with-message';
 import { sortById } from './utils/test-order-utils';
 
@@ -474,20 +440,20 @@
 
     // https://github.com/vendure-ecommerce/vendure/issues/1874
     describe('role escalation', () => {
-        let defaultChannel: GetChannelsQuery['channels'][number];
-        let secondChannel: GetChannelsQuery['channels'][number];
-        let limitedAdmin: CreateAdministratorMutation['createAdministrator'];
-        let orderReaderRole: CreateRoleMutation['createRole'];
-        let adminCreatorRole: CreateRoleMutation['createRole'];
-        let adminCreatorAdministrator: CreateAdministratorMutation['createAdministrator'];
+        let defaultChannel: Codegen.GetChannelsQuery['channels'][number];
+        let secondChannel: Codegen.GetChannelsQuery['channels'][number];
+        let limitedAdmin: Codegen.CreateAdministratorMutation['createAdministrator'];
+        let orderReaderRole: Codegen.CreateRoleMutation['createRole'];
+        let adminCreatorRole: Codegen.CreateRoleMutation['createRole'];
+        let adminCreatorAdministrator: Codegen.CreateAdministratorMutation['createAdministrator'];
 
         beforeAll(async () => {
-            const { channels } = await adminClient.query<GetChannelsQuery>(GET_CHANNELS);
+            const { channels } = await adminClient.query<Codegen.GetChannelsQuery>(GET_CHANNELS);
             defaultChannel = channels.find(c => c.token === E2E_DEFAULT_CHANNEL_TOKEN)!;
             secondChannel = channels.find(c => c.token !== E2E_DEFAULT_CHANNEL_TOKEN)!;
             await adminClient.setChannelToken(E2E_DEFAULT_CHANNEL_TOKEN);
             await adminClient.asSuperAdmin();
-            const { createRole } = await adminClient.query<CreateRoleMutation, CreateRoleMutationVariables>(
+            const { createRole } = await adminClient.query<Codegen.CreateRoleMutation, Codegen.CreateRoleMutationVariables>(
                 CREATE_ROLE,
                 {
                     input: {
@@ -505,8 +471,8 @@
             );
 
             const { createAdministrator } = await adminClient.query<
-                CreateAdministratorMutation,
-                CreateAdministratorMutationVariables
+                Codegen.CreateAdministratorMutation,
+                Codegen.CreateAdministratorMutationVariables
             >(CREATE_ADMINISTRATOR, {
                 input: {
                     firstName: 'channel2',
@@ -519,8 +485,8 @@
             limitedAdmin = createAdministrator;
 
             const { createRole: createRole2 } = await adminClient.query<
-                CreateRoleMutation,
-                CreateRoleMutationVariables
+                Codegen.CreateRoleMutation,
+                Codegen.CreateRoleMutationVariables
             >(CREATE_ROLE, {
                 input: {
                     code: 'second-channel-order-manager',
@@ -539,7 +505,7 @@
         it(
             'limited admin cannot create Role with SuperAdmin permission',
             assertThrowsWithMessage(async () => {
-                await adminClient.query<CreateRoleMutation, CreateRoleMutationVariables>(CREATE_ROLE, {
+                await adminClient.query<Codegen.CreateRoleMutation, Codegen.CreateRoleMutationVariables>(CREATE_ROLE, {
                     input: {
                         code: 'evil-superadmin',
                         description: '',
@@ -554,7 +520,7 @@
             'limited admin cannot create Administrator with SuperAdmin role',
             assertThrowsWithMessage(async () => {
                 const superAdminRole = defaultRoles.find(r => r.code === SUPER_ADMIN_ROLE_CODE)!;
-                await adminClient.query<CreateAdministratorMutation, CreateAdministratorMutationVariables>(
+                await adminClient.query<Codegen.CreateAdministratorMutation, Codegen.CreateAdministratorMutationVariables>(
                     CREATE_ADMINISTRATOR,
                     {
                         input: {
@@ -572,7 +538,7 @@
         it(
             'limited admin cannot create Role with permissions it itself does not have',
             assertThrowsWithMessage(async () => {
-                await adminClient.query<CreateRoleMutation, CreateRoleMutationVariables>(CREATE_ROLE, {
+                await adminClient.query<Codegen.CreateRoleMutation, Codegen.CreateRoleMutationVariables>(CREATE_ROLE, {
                     input: {
                         code: 'evil-order-manager',
                         description: '',
@@ -586,7 +552,7 @@
         it(
             'limited admin cannot create Role on channel it does not have permissions on',
             assertThrowsWithMessage(async () => {
-                await adminClient.query<CreateRoleMutation, CreateRoleMutationVariables>(CREATE_ROLE, {
+                await adminClient.query<Codegen.CreateRoleMutation, Codegen.CreateRoleMutationVariables>(CREATE_ROLE, {
                     input: {
                         code: 'evil-order-manager',
                         description: '',
@@ -600,7 +566,7 @@
         it(
             'limited admin cannot create Administrator with a Role with greater permissions than they themselves have',
             assertThrowsWithMessage(async () => {
-                await adminClient.query<CreateAdministratorMutation, CreateAdministratorMutationVariables>(
+                await adminClient.query<Codegen.CreateAdministratorMutation, Codegen.CreateAdministratorMutationVariables>(
                     CREATE_ADMINISTRATOR,
                     {
                         input: {
@@ -616,7 +582,7 @@
         );
 
         it('limited admin can create Role with permissions it itself has', async () => {
-            const { createRole } = await adminClient.query<CreateRoleMutation, CreateRoleMutationVariables>(
+            const { createRole } = await adminClient.query<Codegen.CreateRoleMutation, Codegen.CreateRoleMutationVariables>(
                 CREATE_ROLE,
                 {
                     input: {
@@ -634,8 +600,8 @@
 
         it('limited admin can create Administrator with permissions it itself has', async () => {
             const { createAdministrator } = await adminClient.query<
-                CreateAdministratorMutation,
-                CreateAdministratorMutationVariables
+                Codegen.CreateAdministratorMutation,
+                Codegen.CreateAdministratorMutationVariables
             >(CREATE_ADMINISTRATOR, {
                 input: {
                     firstName: 'Admin',
@@ -653,7 +619,7 @@
         it(
             'limited admin cannot update Role with permissions it itself lacks',
             assertThrowsWithMessage(async () => {
-                await adminClient.query<UpdateRoleMutation, UpdateRoleMutationVariables>(UPDATE_ROLE, {
+                await adminClient.query<Codegen.UpdateRoleMutation, Codegen.UpdateRoleMutationVariables>(UPDATE_ROLE, {
                     input: {
                         id: adminCreatorRole.id,
                         permissions: [Permission.ReadOrder],
@@ -665,7 +631,7 @@
         it(
             'limited admin cannot update Administrator with Role containing permissions it itself lacks',
             assertThrowsWithMessage(async () => {
-                await adminClient.query<UpdateAdministratorMutation, UpdateAdministratorMutationVariables>(
+                await adminClient.query<Codegen.UpdateAdministratorMutation, Codegen.UpdateAdministratorMutationVariables>(
                     UPDATE_ADMINISTRATOR,
                     {
                         input: {
