// tslint:disable
export type Maybe<T> = T | null;
export type Exact<T extends { [key: string]: unknown }> = { [K in keyof T]: T[K] };
export type MakeOptional<T, K extends keyof T> = Omit<T, K> & { [SubKey in K]?: Maybe<T[SubKey]> };
export type MakeMaybe<T, K extends keyof T> = Omit<T, K> & { [SubKey in K]: Maybe<T[SubKey]> };
/** All built-in and custom scalars, mapped to their actual values */
export type Scalars = {
    ID: string;
    String: string;
    Boolean: boolean;
    Int: number;
    Float: number;
    /** A date-time string at UTC, such as 2007-12-03T10:15:30Z, compliant with the `date-time` format outlined in section 5.6 of the RFC 3339 profile of the ISO 8601 standard for representation of dates and times using the Gregorian calendar. */
    DateTime: any;
    /** The `JSON` scalar type represents JSON values as specified by [ECMA-404](http://www.ecma-international.org/publications/files/ECMA-ST/ECMA-404.pdf). */
    JSON: any;
    /** The `Upload` scalar type represents a file upload. */
    Upload: any;
};

export type AddFulfillmentToOrderResult =
    | Fulfillment
    | EmptyOrderLineSelectionError
    | ItemsAlreadyFulfilledError
    | InsufficientStockOnHandError
    | InvalidFulfillmentHandlerError
    | FulfillmentStateTransitionError
    | CreateFulfillmentError;

export type AddItemInput = {
    productVariantId: Scalars['ID'];
    quantity: Scalars['Int'];
};

export type AddManualPaymentToOrderResult = Order | ManualPaymentStateError;

export type AddNoteToCustomerInput = {
    id: Scalars['ID'];
    note: Scalars['String'];
    isPublic: Scalars['Boolean'];
};

export type AddNoteToOrderInput = {
    id: Scalars['ID'];
    note: Scalars['String'];
    isPublic: Scalars['Boolean'];
};

export type Address = Node & {
    id: Scalars['ID'];
    createdAt: Scalars['DateTime'];
    updatedAt: Scalars['DateTime'];
    fullName?: Maybe<Scalars['String']>;
    company?: Maybe<Scalars['String']>;
    streetLine1: Scalars['String'];
    streetLine2?: Maybe<Scalars['String']>;
    city?: Maybe<Scalars['String']>;
    province?: Maybe<Scalars['String']>;
    postalCode?: Maybe<Scalars['String']>;
    country: Country;
    phoneNumber?: Maybe<Scalars['String']>;
    defaultShippingAddress?: Maybe<Scalars['Boolean']>;
    defaultBillingAddress?: Maybe<Scalars['Boolean']>;
    customFields?: Maybe<Scalars['JSON']>;
};

export type AdjustOrderLineInput = {
    orderLineId: Scalars['ID'];
    quantity: Scalars['Int'];
};

export type Adjustment = {
    adjustmentSource: Scalars['String'];
    type: AdjustmentType;
    description: Scalars['String'];
    amount: Scalars['Int'];
};

export enum AdjustmentType {
    PROMOTION = 'PROMOTION',
    DISTRIBUTED_ORDER_PROMOTION = 'DISTRIBUTED_ORDER_PROMOTION',
    OTHER = 'OTHER',
}

export type Administrator = Node & {
    id: Scalars['ID'];
    createdAt: Scalars['DateTime'];
    updatedAt: Scalars['DateTime'];
    firstName: Scalars['String'];
    lastName: Scalars['String'];
    emailAddress: Scalars['String'];
    user: User;
    customFields?: Maybe<Scalars['JSON']>;
};

export type AdministratorFilterParameter = {
    id?: Maybe<IdOperators>;
    createdAt?: Maybe<DateOperators>;
    updatedAt?: Maybe<DateOperators>;
    firstName?: Maybe<StringOperators>;
    lastName?: Maybe<StringOperators>;
    emailAddress?: Maybe<StringOperators>;
};

export type AdministratorList = PaginatedList & {
    items: Array<Administrator>;
    totalItems: Scalars['Int'];
};

export type AdministratorListOptions = {
    /** Skips the first n results, for use in pagination */
    skip?: Maybe<Scalars['Int']>;
    /** Takes n results, for use in pagination */
    take?: Maybe<Scalars['Int']>;
    /** Specifies which properties to sort the results by */
    sort?: Maybe<AdministratorSortParameter>;
    /** Allows the results to be filtered */
    filter?: Maybe<AdministratorFilterParameter>;
    /** Specifies whether multiple "filter" arguments should be combines with a logical AND or OR operation. Defaults to AND. */
    filterOperator?: Maybe<LogicalOperator>;
};

export type AdministratorPaymentInput = {
    paymentMethod?: Maybe<Scalars['String']>;
    metadata?: Maybe<Scalars['JSON']>;
};

export type AdministratorRefundInput = {
    paymentId: Scalars['ID'];
    reason?: Maybe<Scalars['String']>;
};

export type AdministratorSortParameter = {
    id?: Maybe<SortOrder>;
    createdAt?: Maybe<SortOrder>;
    updatedAt?: Maybe<SortOrder>;
    firstName?: Maybe<SortOrder>;
    lastName?: Maybe<SortOrder>;
    emailAddress?: Maybe<SortOrder>;
};

export type Allocation = Node &
    StockMovement & {
        id: Scalars['ID'];
        createdAt: Scalars['DateTime'];
        updatedAt: Scalars['DateTime'];
        productVariant: ProductVariant;
        type: StockMovementType;
        quantity: Scalars['Int'];
        orderLine: OrderLine;
    };

/** Returned if an attempting to refund an OrderItem which has already been refunded */
export type AlreadyRefundedError = ErrorResult & {
    errorCode: ErrorCode;
    message: Scalars['String'];
    refundId: Scalars['ID'];
};

export type Asset = Node & {
    tags: Array<Tag>;
    id: Scalars['ID'];
    createdAt: Scalars['DateTime'];
    updatedAt: Scalars['DateTime'];
    name: Scalars['String'];
    type: AssetType;
    fileSize: Scalars['Int'];
    mimeType: Scalars['String'];
    width: Scalars['Int'];
    height: Scalars['Int'];
    source: Scalars['String'];
    preview: Scalars['String'];
    focalPoint?: Maybe<Coordinate>;
    customFields?: Maybe<Scalars['JSON']>;
};

export type AssetFilterParameter = {
    id?: Maybe<IdOperators>;
    createdAt?: Maybe<DateOperators>;
    updatedAt?: Maybe<DateOperators>;
    name?: Maybe<StringOperators>;
    type?: Maybe<StringOperators>;
    fileSize?: Maybe<NumberOperators>;
    mimeType?: Maybe<StringOperators>;
    width?: Maybe<NumberOperators>;
    height?: Maybe<NumberOperators>;
    source?: Maybe<StringOperators>;
    preview?: Maybe<StringOperators>;
};

export type AssetList = PaginatedList & {
    items: Array<Asset>;
    totalItems: Scalars['Int'];
};

export type AssetListOptions = {
    tags?: Maybe<Array<Scalars['String']>>;
    tagsOperator?: Maybe<LogicalOperator>;
    /** Skips the first n results, for use in pagination */
    skip?: Maybe<Scalars['Int']>;
    /** Takes n results, for use in pagination */
    take?: Maybe<Scalars['Int']>;
    /** Specifies which properties to sort the results by */
    sort?: Maybe<AssetSortParameter>;
    /** Allows the results to be filtered */
    filter?: Maybe<AssetFilterParameter>;
    /** Specifies whether multiple "filter" arguments should be combines with a logical AND or OR operation. Defaults to AND. */
    filterOperator?: Maybe<LogicalOperator>;
};

export type AssetSortParameter = {
    id?: Maybe<SortOrder>;
    createdAt?: Maybe<SortOrder>;
    updatedAt?: Maybe<SortOrder>;
    name?: Maybe<SortOrder>;
    fileSize?: Maybe<SortOrder>;
    mimeType?: Maybe<SortOrder>;
    width?: Maybe<SortOrder>;
    height?: Maybe<SortOrder>;
    source?: Maybe<SortOrder>;
    preview?: Maybe<SortOrder>;
};

export enum AssetType {
    IMAGE = 'IMAGE',
    VIDEO = 'VIDEO',
    BINARY = 'BINARY',
}

export type AssignAssetsToChannelInput = {
    assetIds: Array<Scalars['ID']>;
    channelId: Scalars['ID'];
};

export type AssignProductVariantsToChannelInput = {
    productVariantIds: Array<Scalars['ID']>;
    channelId: Scalars['ID'];
    priceFactor?: Maybe<Scalars['Float']>;
};

export type AssignProductsToChannelInput = {
    productIds: Array<Scalars['ID']>;
    channelId: Scalars['ID'];
    priceFactor?: Maybe<Scalars['Float']>;
};

export type AssignPromotionsToChannelInput = {
    promotionIds: Array<Scalars['ID']>;
    channelId: Scalars['ID'];
};

export type AuthenticationInput = {
    native?: Maybe<NativeAuthInput>;
};

export type AuthenticationMethod = Node & {
    id: Scalars['ID'];
    createdAt: Scalars['DateTime'];
    updatedAt: Scalars['DateTime'];
    strategy: Scalars['String'];
};

export type AuthenticationResult = CurrentUser | InvalidCredentialsError;

export type BooleanCustomFieldConfig = CustomField & {
    name: Scalars['String'];
    type: Scalars['String'];
    list: Scalars['Boolean'];
    label?: Maybe<Array<LocalizedString>>;
    description?: Maybe<Array<LocalizedString>>;
    readonly?: Maybe<Scalars['Boolean']>;
    internal?: Maybe<Scalars['Boolean']>;
    nullable?: Maybe<Scalars['Boolean']>;
    ui?: Maybe<Scalars['JSON']>;
};

/** Operators for filtering on a list of Boolean fields */
export type BooleanListOperators = {
    inList: Scalars['Boolean'];
};

/** Operators for filtering on a Boolean field */
export type BooleanOperators = {
    eq?: Maybe<Scalars['Boolean']>;
};

/** Returned if an attempting to cancel lines from an Order which is still active */
export type CancelActiveOrderError = ErrorResult & {
    errorCode: ErrorCode;
    message: Scalars['String'];
    orderState: Scalars['String'];
};

export type CancelOrderInput = {
    /** The id of the order to be cancelled */
    orderId: Scalars['ID'];
    /** Optionally specify which OrderLines to cancel. If not provided, all OrderLines will be cancelled */
    lines?: Maybe<Array<OrderLineInput>>;
    /** Specify whether the shipping charges should also be cancelled. Defaults to false */
    cancelShipping?: Maybe<Scalars['Boolean']>;
    reason?: Maybe<Scalars['String']>;
};

export type CancelOrderResult =
    | Order
    | EmptyOrderLineSelectionError
    | QuantityTooGreatError
    | MultipleOrderError
    | CancelActiveOrderError
    | OrderStateTransitionError;

export type Cancellation = Node &
    StockMovement & {
        id: Scalars['ID'];
        createdAt: Scalars['DateTime'];
        updatedAt: Scalars['DateTime'];
        productVariant: ProductVariant;
        type: StockMovementType;
        quantity: Scalars['Int'];
        orderLine: OrderLine;
    };

export type Channel = Node & {
    id: Scalars['ID'];
    createdAt: Scalars['DateTime'];
    updatedAt: Scalars['DateTime'];
    code: Scalars['String'];
    token: Scalars['String'];
    defaultTaxZone?: Maybe<Zone>;
    defaultShippingZone?: Maybe<Zone>;
    defaultLanguageCode: LanguageCode;
    currencyCode: CurrencyCode;
    pricesIncludeTax: Scalars['Boolean'];
    customFields?: Maybe<Scalars['JSON']>;
};

/**
 * Returned when the default LanguageCode of a Channel is no longer found in the `availableLanguages`
 * of the GlobalSettings
 */
export type ChannelDefaultLanguageError = ErrorResult & {
    errorCode: ErrorCode;
    message: Scalars['String'];
    language: Scalars['String'];
    channelCode: Scalars['String'];
};

export type Collection = Node & {
    isPrivate: Scalars['Boolean'];
    id: Scalars['ID'];
    createdAt: Scalars['DateTime'];
    updatedAt: Scalars['DateTime'];
    languageCode?: Maybe<LanguageCode>;
    name: Scalars['String'];
    slug: Scalars['String'];
    breadcrumbs: Array<CollectionBreadcrumb>;
    position: Scalars['Int'];
    description: Scalars['String'];
    featuredAsset?: Maybe<Asset>;
    assets: Array<Asset>;
    parent?: Maybe<Collection>;
    children?: Maybe<Array<Collection>>;
    filters: Array<ConfigurableOperation>;
    translations: Array<CollectionTranslation>;
    productVariants: ProductVariantList;
    customFields?: Maybe<Scalars['JSON']>;
};

export type CollectionProductVariantsArgs = {
    options?: Maybe<ProductVariantListOptions>;
};

export type CollectionBreadcrumb = {
    id: Scalars['ID'];
    name: Scalars['String'];
    slug: Scalars['String'];
};

export type CollectionFilterParameter = {
    isPrivate?: Maybe<BooleanOperators>;
    id?: Maybe<IdOperators>;
    createdAt?: Maybe<DateOperators>;
    updatedAt?: Maybe<DateOperators>;
    languageCode?: Maybe<StringOperators>;
    name?: Maybe<StringOperators>;
    slug?: Maybe<StringOperators>;
    position?: Maybe<NumberOperators>;
    description?: Maybe<StringOperators>;
};

export type CollectionList = PaginatedList & {
    items: Array<Collection>;
    totalItems: Scalars['Int'];
};

export type CollectionListOptions = {
    /** Skips the first n results, for use in pagination */
    skip?: Maybe<Scalars['Int']>;
    /** Takes n results, for use in pagination */
    take?: Maybe<Scalars['Int']>;
    /** Specifies which properties to sort the results by */
    sort?: Maybe<CollectionSortParameter>;
    /** Allows the results to be filtered */
    filter?: Maybe<CollectionFilterParameter>;
    /** Specifies whether multiple "filter" arguments should be combines with a logical AND or OR operation. Defaults to AND. */
    filterOperator?: Maybe<LogicalOperator>;
};

/**
 * Which Collections are present in the products returned
 * by the search, and in what quantity.
 */
export type CollectionResult = {
    collection: Collection;
    count: Scalars['Int'];
};

export type CollectionSortParameter = {
    id?: Maybe<SortOrder>;
    createdAt?: Maybe<SortOrder>;
    updatedAt?: Maybe<SortOrder>;
    name?: Maybe<SortOrder>;
    slug?: Maybe<SortOrder>;
    position?: Maybe<SortOrder>;
    description?: Maybe<SortOrder>;
};

export type CollectionTranslation = {
    id: Scalars['ID'];
    createdAt: Scalars['DateTime'];
    updatedAt: Scalars['DateTime'];
    languageCode: LanguageCode;
    name: Scalars['String'];
    slug: Scalars['String'];
    description: Scalars['String'];
};

export type ConfigArg = {
    name: Scalars['String'];
    value: Scalars['String'];
};

export type ConfigArgDefinition = {
    name: Scalars['String'];
    type: Scalars['String'];
    list: Scalars['Boolean'];
    required: Scalars['Boolean'];
    defaultValue?: Maybe<Scalars['JSON']>;
    label?: Maybe<Scalars['String']>;
    description?: Maybe<Scalars['String']>;
    ui?: Maybe<Scalars['JSON']>;
};

export type ConfigArgInput = {
    name: Scalars['String'];
    /** A JSON stringified representation of the actual value */
    value: Scalars['String'];
};

export type ConfigurableOperation = {
    code: Scalars['String'];
    args: Array<ConfigArg>;
};

export type ConfigurableOperationDefinition = {
    code: Scalars['String'];
    args: Array<ConfigArgDefinition>;
    description: Scalars['String'];
};

export type ConfigurableOperationInput = {
    code: Scalars['String'];
    arguments: Array<ConfigArgInput>;
};

export type Coordinate = {
    x: Scalars['Float'];
    y: Scalars['Float'];
};

export type CoordinateInput = {
    x: Scalars['Float'];
    y: Scalars['Float'];
};

export type Country = Node & {
    id: Scalars['ID'];
    createdAt: Scalars['DateTime'];
    updatedAt: Scalars['DateTime'];
    languageCode: LanguageCode;
    code: Scalars['String'];
    name: Scalars['String'];
    enabled: Scalars['Boolean'];
    translations: Array<CountryTranslation>;
    customFields?: Maybe<Scalars['JSON']>;
};

export type CountryFilterParameter = {
    id?: Maybe<IdOperators>;
    createdAt?: Maybe<DateOperators>;
    updatedAt?: Maybe<DateOperators>;
    languageCode?: Maybe<StringOperators>;
    code?: Maybe<StringOperators>;
    name?: Maybe<StringOperators>;
    enabled?: Maybe<BooleanOperators>;
};

export type CountryList = PaginatedList & {
    items: Array<Country>;
    totalItems: Scalars['Int'];
};

export type CountryListOptions = {
    /** Skips the first n results, for use in pagination */
    skip?: Maybe<Scalars['Int']>;
    /** Takes n results, for use in pagination */
    take?: Maybe<Scalars['Int']>;
    /** Specifies which properties to sort the results by */
    sort?: Maybe<CountrySortParameter>;
    /** Allows the results to be filtered */
    filter?: Maybe<CountryFilterParameter>;
    /** Specifies whether multiple "filter" arguments should be combines with a logical AND or OR operation. Defaults to AND. */
    filterOperator?: Maybe<LogicalOperator>;
};

export type CountrySortParameter = {
    id?: Maybe<SortOrder>;
    createdAt?: Maybe<SortOrder>;
    updatedAt?: Maybe<SortOrder>;
    code?: Maybe<SortOrder>;
    name?: Maybe<SortOrder>;
};

export type CountryTranslation = {
    id: Scalars['ID'];
    createdAt: Scalars['DateTime'];
    updatedAt: Scalars['DateTime'];
    languageCode: LanguageCode;
    name: Scalars['String'];
};

export type CountryTranslationInput = {
    id?: Maybe<Scalars['ID']>;
    languageCode: LanguageCode;
    name?: Maybe<Scalars['String']>;
    customFields?: Maybe<Scalars['JSON']>;
<<<<<<< HEAD
=======
};

/** Returned if the provided coupon code is invalid */
export type CouponCodeExpiredError = ErrorResult & {
    errorCode: ErrorCode;
    message: Scalars['String'];
    couponCode: Scalars['String'];
};

/** Returned if the provided coupon code is invalid */
export type CouponCodeInvalidError = ErrorResult & {
    errorCode: ErrorCode;
    message: Scalars['String'];
    couponCode: Scalars['String'];
};

/** Returned if the provided coupon code is invalid */
export type CouponCodeLimitError = ErrorResult & {
    errorCode: ErrorCode;
    message: Scalars['String'];
    couponCode: Scalars['String'];
    limit: Scalars['Int'];
>>>>>>> 50883deb
};

export type CreateAddressInput = {
    fullName?: Maybe<Scalars['String']>;
    company?: Maybe<Scalars['String']>;
    streetLine1: Scalars['String'];
    streetLine2?: Maybe<Scalars['String']>;
    city?: Maybe<Scalars['String']>;
    province?: Maybe<Scalars['String']>;
    postalCode?: Maybe<Scalars['String']>;
    countryCode: Scalars['String'];
    phoneNumber?: Maybe<Scalars['String']>;
    defaultShippingAddress?: Maybe<Scalars['Boolean']>;
    defaultBillingAddress?: Maybe<Scalars['Boolean']>;
    customFields?: Maybe<Scalars['JSON']>;
};

export type CreateAdministratorInput = {
    firstName: Scalars['String'];
    lastName: Scalars['String'];
    emailAddress: Scalars['String'];
    password: Scalars['String'];
    roleIds: Array<Scalars['ID']>;
    customFields?: Maybe<Scalars['JSON']>;
};

export type CreateAssetInput = {
    file: Scalars['Upload'];
    tags?: Maybe<Array<Scalars['String']>>;
    customFields?: Maybe<Scalars['JSON']>;
};

export type CreateAssetResult = Asset | MimeTypeError;

export type CreateChannelInput = {
    code: Scalars['String'];
    token: Scalars['String'];
    defaultLanguageCode: LanguageCode;
    pricesIncludeTax: Scalars['Boolean'];
    currencyCode: CurrencyCode;
    defaultTaxZoneId: Scalars['ID'];
    defaultShippingZoneId: Scalars['ID'];
    customFields?: Maybe<Scalars['JSON']>;
};

export type CreateChannelResult = Channel | LanguageNotAvailableError;

export type CreateCollectionInput = {
    isPrivate?: Maybe<Scalars['Boolean']>;
    featuredAssetId?: Maybe<Scalars['ID']>;
    assetIds?: Maybe<Array<Scalars['ID']>>;
    parentId?: Maybe<Scalars['ID']>;
    filters: Array<ConfigurableOperationInput>;
    translations: Array<CreateCollectionTranslationInput>;
    customFields?: Maybe<Scalars['JSON']>;
};

export type CreateCollectionTranslationInput = {
    languageCode: LanguageCode;
    name: Scalars['String'];
    slug: Scalars['String'];
    description: Scalars['String'];
    customFields?: Maybe<Scalars['JSON']>;
};

export type CreateCountryInput = {
    code: Scalars['String'];
    translations: Array<CountryTranslationInput>;
    enabled: Scalars['Boolean'];
    customFields?: Maybe<Scalars['JSON']>;
};

export type CreateCustomerGroupInput = {
    name: Scalars['String'];
    customerIds?: Maybe<Array<Scalars['ID']>>;
    customFields?: Maybe<Scalars['JSON']>;
};

export type CreateCustomerInput = {
    title?: Maybe<Scalars['String']>;
    firstName: Scalars['String'];
    lastName: Scalars['String'];
    phoneNumber?: Maybe<Scalars['String']>;
    emailAddress: Scalars['String'];
    customFields?: Maybe<Scalars['JSON']>;
};

export type CreateCustomerResult = Customer | EmailAddressConflictError;

export type CreateFacetInput = {
    code: Scalars['String'];
    isPrivate: Scalars['Boolean'];
    translations: Array<FacetTranslationInput>;
    values?: Maybe<Array<CreateFacetValueWithFacetInput>>;
    customFields?: Maybe<Scalars['JSON']>;
};

export type CreateFacetValueInput = {
    facetId: Scalars['ID'];
    code: Scalars['String'];
    translations: Array<FacetValueTranslationInput>;
    customFields?: Maybe<Scalars['JSON']>;
};

export type CreateFacetValueWithFacetInput = {
    code: Scalars['String'];
    translations: Array<FacetValueTranslationInput>;
};

/** Returned if an error is thrown in a FulfillmentHandler's createFulfillment method */
export type CreateFulfillmentError = ErrorResult & {
    errorCode: ErrorCode;
    message: Scalars['String'];
    fulfillmentHandlerError: Scalars['String'];
};

export type CreateGroupOptionInput = {
    code: Scalars['String'];
    translations: Array<ProductOptionGroupTranslationInput>;
};

export type CreatePaymentMethodInput = {
    name: Scalars['String'];
    code: Scalars['String'];
    description?: Maybe<Scalars['String']>;
    enabled: Scalars['Boolean'];
    checker?: Maybe<ConfigurableOperationInput>;
    handler: ConfigurableOperationInput;
    customFields?: Maybe<Scalars['JSON']>;
};

export type CreateProductInput = {
    featuredAssetId?: Maybe<Scalars['ID']>;
    enabled?: Maybe<Scalars['Boolean']>;
    assetIds?: Maybe<Array<Scalars['ID']>>;
    facetValueIds?: Maybe<Array<Scalars['ID']>>;
    translations: Array<ProductTranslationInput>;
    customFields?: Maybe<Scalars['JSON']>;
};

export type CreateProductOptionGroupInput = {
    code: Scalars['String'];
    translations: Array<ProductOptionGroupTranslationInput>;
    options: Array<CreateGroupOptionInput>;
    customFields?: Maybe<Scalars['JSON']>;
};

export type CreateProductOptionInput = {
    productOptionGroupId: Scalars['ID'];
    code: Scalars['String'];
    translations: Array<ProductOptionGroupTranslationInput>;
    customFields?: Maybe<Scalars['JSON']>;
};

export type CreateProductVariantInput = {
    productId: Scalars['ID'];
    translations: Array<ProductVariantTranslationInput>;
    facetValueIds?: Maybe<Array<Scalars['ID']>>;
    sku: Scalars['String'];
    price?: Maybe<Scalars['Int']>;
    taxCategoryId?: Maybe<Scalars['ID']>;
    optionIds?: Maybe<Array<Scalars['ID']>>;
    featuredAssetId?: Maybe<Scalars['ID']>;
    assetIds?: Maybe<Array<Scalars['ID']>>;
    stockOnHand?: Maybe<Scalars['Int']>;
    outOfStockThreshold?: Maybe<Scalars['Int']>;
    useGlobalOutOfStockThreshold?: Maybe<Scalars['Boolean']>;
    trackInventory?: Maybe<GlobalFlag>;
    customFields?: Maybe<Scalars['JSON']>;
};

export type CreateProductVariantOptionInput = {
    optionGroupId: Scalars['ID'];
    code: Scalars['String'];
    translations: Array<ProductOptionTranslationInput>;
};

export type CreatePromotionInput = {
    name: Scalars['String'];
    enabled: Scalars['Boolean'];
    startsAt?: Maybe<Scalars['DateTime']>;
    endsAt?: Maybe<Scalars['DateTime']>;
    couponCode?: Maybe<Scalars['String']>;
    perCustomerUsageLimit?: Maybe<Scalars['Int']>;
    conditions: Array<ConfigurableOperationInput>;
    actions: Array<ConfigurableOperationInput>;
    customFields?: Maybe<Scalars['JSON']>;
};

export type CreatePromotionResult = Promotion | MissingConditionsError;

export type CreateRoleInput = {
    code: Scalars['String'];
    description: Scalars['String'];
    permissions: Array<Permission>;
    channelIds?: Maybe<Array<Scalars['ID']>>;
};

export type CreateShippingMethodInput = {
    code: Scalars['String'];
    fulfillmentHandler: Scalars['String'];
    checker: ConfigurableOperationInput;
    calculator: ConfigurableOperationInput;
    translations: Array<ShippingMethodTranslationInput>;
    customFields?: Maybe<Scalars['JSON']>;
};

export type CreateTagInput = {
    value: Scalars['String'];
};

export type CreateTaxCategoryInput = {
    name: Scalars['String'];
    isDefault?: Maybe<Scalars['Boolean']>;
    customFields?: Maybe<Scalars['JSON']>;
};

export type CreateTaxRateInput = {
    name: Scalars['String'];
    enabled: Scalars['Boolean'];
    value: Scalars['Float'];
    categoryId: Scalars['ID'];
    zoneId: Scalars['ID'];
    customerGroupId?: Maybe<Scalars['ID']>;
    customFields?: Maybe<Scalars['JSON']>;
};

export type CreateZoneInput = {
    name: Scalars['String'];
    memberIds?: Maybe<Array<Scalars['ID']>>;
    customFields?: Maybe<Scalars['JSON']>;
};

/**
 * @description
 * ISO 4217 currency code
 *
 * @docsCategory common
 */
export enum CurrencyCode {
    /** United Arab Emirates dirham */
    AED = 'AED',
    /** Afghan afghani */
    AFN = 'AFN',
    /** Albanian lek */
    ALL = 'ALL',
    /** Armenian dram */
    AMD = 'AMD',
    /** Netherlands Antillean guilder */
    ANG = 'ANG',
    /** Angolan kwanza */
    AOA = 'AOA',
    /** Argentine peso */
    ARS = 'ARS',
    /** Australian dollar */
    AUD = 'AUD',
    /** Aruban florin */
    AWG = 'AWG',
    /** Azerbaijani manat */
    AZN = 'AZN',
    /** Bosnia and Herzegovina convertible mark */
    BAM = 'BAM',
    /** Barbados dollar */
    BBD = 'BBD',
    /** Bangladeshi taka */
    BDT = 'BDT',
    /** Bulgarian lev */
    BGN = 'BGN',
    /** Bahraini dinar */
    BHD = 'BHD',
    /** Burundian franc */
    BIF = 'BIF',
    /** Bermudian dollar */
    BMD = 'BMD',
    /** Brunei dollar */
    BND = 'BND',
    /** Boliviano */
    BOB = 'BOB',
    /** Brazilian real */
    BRL = 'BRL',
    /** Bahamian dollar */
    BSD = 'BSD',
    /** Bhutanese ngultrum */
    BTN = 'BTN',
    /** Botswana pula */
    BWP = 'BWP',
    /** Belarusian ruble */
    BYN = 'BYN',
    /** Belize dollar */
    BZD = 'BZD',
    /** Canadian dollar */
    CAD = 'CAD',
    /** Congolese franc */
    CDF = 'CDF',
    /** Swiss franc */
    CHF = 'CHF',
    /** Chilean peso */
    CLP = 'CLP',
    /** Renminbi (Chinese) yuan */
    CNY = 'CNY',
    /** Colombian peso */
    COP = 'COP',
    /** Costa Rican colon */
    CRC = 'CRC',
    /** Cuban convertible peso */
    CUC = 'CUC',
    /** Cuban peso */
    CUP = 'CUP',
    /** Cape Verde escudo */
    CVE = 'CVE',
    /** Czech koruna */
    CZK = 'CZK',
    /** Djiboutian franc */
    DJF = 'DJF',
    /** Danish krone */
    DKK = 'DKK',
    /** Dominican peso */
    DOP = 'DOP',
    /** Algerian dinar */
    DZD = 'DZD',
    /** Egyptian pound */
    EGP = 'EGP',
    /** Eritrean nakfa */
    ERN = 'ERN',
    /** Ethiopian birr */
    ETB = 'ETB',
    /** Euro */
    EUR = 'EUR',
    /** Fiji dollar */
    FJD = 'FJD',
    /** Falkland Islands pound */
    FKP = 'FKP',
    /** Pound sterling */
    GBP = 'GBP',
    /** Georgian lari */
    GEL = 'GEL',
    /** Ghanaian cedi */
    GHS = 'GHS',
    /** Gibraltar pound */
    GIP = 'GIP',
    /** Gambian dalasi */
    GMD = 'GMD',
    /** Guinean franc */
    GNF = 'GNF',
    /** Guatemalan quetzal */
    GTQ = 'GTQ',
    /** Guyanese dollar */
    GYD = 'GYD',
    /** Hong Kong dollar */
    HKD = 'HKD',
    /** Honduran lempira */
    HNL = 'HNL',
    /** Croatian kuna */
    HRK = 'HRK',
    /** Haitian gourde */
    HTG = 'HTG',
    /** Hungarian forint */
    HUF = 'HUF',
    /** Indonesian rupiah */
    IDR = 'IDR',
    /** Israeli new shekel */
    ILS = 'ILS',
    /** Indian rupee */
    INR = 'INR',
    /** Iraqi dinar */
    IQD = 'IQD',
    /** Iranian rial */
    IRR = 'IRR',
    /** Icelandic króna */
    ISK = 'ISK',
    /** Jamaican dollar */
    JMD = 'JMD',
    /** Jordanian dinar */
    JOD = 'JOD',
    /** Japanese yen */
    JPY = 'JPY',
    /** Kenyan shilling */
    KES = 'KES',
    /** Kyrgyzstani som */
    KGS = 'KGS',
    /** Cambodian riel */
    KHR = 'KHR',
    /** Comoro franc */
    KMF = 'KMF',
    /** North Korean won */
    KPW = 'KPW',
    /** South Korean won */
    KRW = 'KRW',
    /** Kuwaiti dinar */
    KWD = 'KWD',
    /** Cayman Islands dollar */
    KYD = 'KYD',
    /** Kazakhstani tenge */
    KZT = 'KZT',
    /** Lao kip */
    LAK = 'LAK',
    /** Lebanese pound */
    LBP = 'LBP',
    /** Sri Lankan rupee */
    LKR = 'LKR',
    /** Liberian dollar */
    LRD = 'LRD',
    /** Lesotho loti */
    LSL = 'LSL',
    /** Libyan dinar */
    LYD = 'LYD',
    /** Moroccan dirham */
    MAD = 'MAD',
    /** Moldovan leu */
    MDL = 'MDL',
    /** Malagasy ariary */
    MGA = 'MGA',
    /** Macedonian denar */
    MKD = 'MKD',
    /** Myanmar kyat */
    MMK = 'MMK',
    /** Mongolian tögrög */
    MNT = 'MNT',
    /** Macanese pataca */
    MOP = 'MOP',
    /** Mauritanian ouguiya */
    MRU = 'MRU',
    /** Mauritian rupee */
    MUR = 'MUR',
    /** Maldivian rufiyaa */
    MVR = 'MVR',
    /** Malawian kwacha */
    MWK = 'MWK',
    /** Mexican peso */
    MXN = 'MXN',
    /** Malaysian ringgit */
    MYR = 'MYR',
    /** Mozambican metical */
    MZN = 'MZN',
    /** Namibian dollar */
    NAD = 'NAD',
    /** Nigerian naira */
    NGN = 'NGN',
    /** Nicaraguan córdoba */
    NIO = 'NIO',
    /** Norwegian krone */
    NOK = 'NOK',
    /** Nepalese rupee */
    NPR = 'NPR',
    /** New Zealand dollar */
    NZD = 'NZD',
    /** Omani rial */
    OMR = 'OMR',
    /** Panamanian balboa */
    PAB = 'PAB',
    /** Peruvian sol */
    PEN = 'PEN',
    /** Papua New Guinean kina */
    PGK = 'PGK',
    /** Philippine peso */
    PHP = 'PHP',
    /** Pakistani rupee */
    PKR = 'PKR',
    /** Polish złoty */
    PLN = 'PLN',
    /** Paraguayan guaraní */
    PYG = 'PYG',
    /** Qatari riyal */
    QAR = 'QAR',
    /** Romanian leu */
    RON = 'RON',
    /** Serbian dinar */
    RSD = 'RSD',
    /** Russian ruble */
    RUB = 'RUB',
    /** Rwandan franc */
    RWF = 'RWF',
    /** Saudi riyal */
    SAR = 'SAR',
    /** Solomon Islands dollar */
    SBD = 'SBD',
    /** Seychelles rupee */
    SCR = 'SCR',
    /** Sudanese pound */
    SDG = 'SDG',
    /** Swedish krona/kronor */
    SEK = 'SEK',
    /** Singapore dollar */
    SGD = 'SGD',
    /** Saint Helena pound */
    SHP = 'SHP',
    /** Sierra Leonean leone */
    SLL = 'SLL',
    /** Somali shilling */
    SOS = 'SOS',
    /** Surinamese dollar */
    SRD = 'SRD',
    /** South Sudanese pound */
    SSP = 'SSP',
    /** São Tomé and Príncipe dobra */
    STN = 'STN',
    /** Salvadoran colón */
    SVC = 'SVC',
    /** Syrian pound */
    SYP = 'SYP',
    /** Swazi lilangeni */
    SZL = 'SZL',
    /** Thai baht */
    THB = 'THB',
    /** Tajikistani somoni */
    TJS = 'TJS',
    /** Turkmenistan manat */
    TMT = 'TMT',
    /** Tunisian dinar */
    TND = 'TND',
    /** Tongan paʻanga */
    TOP = 'TOP',
    /** Turkish lira */
    TRY = 'TRY',
    /** Trinidad and Tobago dollar */
    TTD = 'TTD',
    /** New Taiwan dollar */
    TWD = 'TWD',
    /** Tanzanian shilling */
    TZS = 'TZS',
    /** Ukrainian hryvnia */
    UAH = 'UAH',
    /** Ugandan shilling */
    UGX = 'UGX',
    /** United States dollar */
    USD = 'USD',
    /** Uruguayan peso */
    UYU = 'UYU',
    /** Uzbekistan som */
    UZS = 'UZS',
    /** Venezuelan bolívar soberano */
    VES = 'VES',
    /** Vietnamese đồng */
    VND = 'VND',
    /** Vanuatu vatu */
    VUV = 'VUV',
    /** Samoan tala */
    WST = 'WST',
    /** CFA franc BEAC */
    XAF = 'XAF',
    /** East Caribbean dollar */
    XCD = 'XCD',
    /** CFA franc BCEAO */
    XOF = 'XOF',
    /** CFP franc (franc Pacifique) */
    XPF = 'XPF',
    /** Yemeni rial */
    YER = 'YER',
    /** South African rand */
    ZAR = 'ZAR',
    /** Zambian kwacha */
    ZMW = 'ZMW',
    /** Zimbabwean dollar */
    ZWL = 'ZWL',
}

export type CurrentUser = {
    id: Scalars['ID'];
    identifier: Scalars['String'];
    channels: Array<CurrentUserChannel>;
};

export type CurrentUserChannel = {
    id: Scalars['ID'];
    token: Scalars['String'];
    code: Scalars['String'];
    permissions: Array<Permission>;
};

export type CustomField = {
    name: Scalars['String'];
    type: Scalars['String'];
    list: Scalars['Boolean'];
    label?: Maybe<Array<LocalizedString>>;
    description?: Maybe<Array<LocalizedString>>;
    readonly?: Maybe<Scalars['Boolean']>;
    internal?: Maybe<Scalars['Boolean']>;
    nullable?: Maybe<Scalars['Boolean']>;
    ui?: Maybe<Scalars['JSON']>;
};

export type CustomFieldConfig =
    | StringCustomFieldConfig
    | LocaleStringCustomFieldConfig
    | IntCustomFieldConfig
    | FloatCustomFieldConfig
    | BooleanCustomFieldConfig
    | DateTimeCustomFieldConfig
    | RelationCustomFieldConfig
    | TextCustomFieldConfig;

export type CustomFields = {
    Address: Array<CustomFieldConfig>;
    Administrator: Array<CustomFieldConfig>;
    Asset: Array<CustomFieldConfig>;
    Channel: Array<CustomFieldConfig>;
    Collection: Array<CustomFieldConfig>;
    Country: Array<CustomFieldConfig>;
    Customer: Array<CustomFieldConfig>;
    CustomerGroup: Array<CustomFieldConfig>;
    Facet: Array<CustomFieldConfig>;
    FacetValue: Array<CustomFieldConfig>;
    Fulfillment: Array<CustomFieldConfig>;
    GlobalSettings: Array<CustomFieldConfig>;
    Order: Array<CustomFieldConfig>;
    OrderLine: Array<CustomFieldConfig>;
    PaymentMethod: Array<CustomFieldConfig>;
    Product: Array<CustomFieldConfig>;
    ProductOption: Array<CustomFieldConfig>;
    ProductOptionGroup: Array<CustomFieldConfig>;
    ProductVariant: Array<CustomFieldConfig>;
    Promotion: Array<CustomFieldConfig>;
    ShippingMethod: Array<CustomFieldConfig>;
    TaxCategory: Array<CustomFieldConfig>;
    TaxRate: Array<CustomFieldConfig>;
    User: Array<CustomFieldConfig>;
    Zone: Array<CustomFieldConfig>;
};

export type Customer = Node & {
    groups: Array<CustomerGroup>;
    history: HistoryEntryList;
    id: Scalars['ID'];
    createdAt: Scalars['DateTime'];
    updatedAt: Scalars['DateTime'];
    title?: Maybe<Scalars['String']>;
    firstName: Scalars['String'];
    lastName: Scalars['String'];
    phoneNumber?: Maybe<Scalars['String']>;
    emailAddress: Scalars['String'];
    addresses?: Maybe<Array<Address>>;
    orders: OrderList;
    user?: Maybe<User>;
    customFields?: Maybe<Scalars['JSON']>;
};

export type CustomerHistoryArgs = {
    options?: Maybe<HistoryEntryListOptions>;
};

export type CustomerOrdersArgs = {
    options?: Maybe<OrderListOptions>;
};

export type CustomerFilterParameter = {
    postalCode?: Maybe<StringOperators>;
    id?: Maybe<IdOperators>;
    createdAt?: Maybe<DateOperators>;
    updatedAt?: Maybe<DateOperators>;
    title?: Maybe<StringOperators>;
    firstName?: Maybe<StringOperators>;
    lastName?: Maybe<StringOperators>;
    phoneNumber?: Maybe<StringOperators>;
    emailAddress?: Maybe<StringOperators>;
};

export type CustomerGroup = Node & {
    id: Scalars['ID'];
    createdAt: Scalars['DateTime'];
    updatedAt: Scalars['DateTime'];
    name: Scalars['String'];
    customers: CustomerList;
    customFields?: Maybe<Scalars['JSON']>;
};

export type CustomerGroupCustomersArgs = {
    options?: Maybe<CustomerListOptions>;
};

export type CustomerGroupFilterParameter = {
    id?: Maybe<IdOperators>;
    createdAt?: Maybe<DateOperators>;
    updatedAt?: Maybe<DateOperators>;
    name?: Maybe<StringOperators>;
};

export type CustomerGroupList = PaginatedList & {
    items: Array<CustomerGroup>;
    totalItems: Scalars['Int'];
};

export type CustomerGroupListOptions = {
    /** Skips the first n results, for use in pagination */
    skip?: Maybe<Scalars['Int']>;
    /** Takes n results, for use in pagination */
    take?: Maybe<Scalars['Int']>;
    /** Specifies which properties to sort the results by */
    sort?: Maybe<CustomerGroupSortParameter>;
    /** Allows the results to be filtered */
    filter?: Maybe<CustomerGroupFilterParameter>;
    /** Specifies whether multiple "filter" arguments should be combines with a logical AND or OR operation. Defaults to AND. */
    filterOperator?: Maybe<LogicalOperator>;
};

export type CustomerGroupSortParameter = {
    id?: Maybe<SortOrder>;
    createdAt?: Maybe<SortOrder>;
    updatedAt?: Maybe<SortOrder>;
    name?: Maybe<SortOrder>;
};

export type CustomerList = PaginatedList & {
    items: Array<Customer>;
    totalItems: Scalars['Int'];
};

export type CustomerListOptions = {
    /** Skips the first n results, for use in pagination */
    skip?: Maybe<Scalars['Int']>;
    /** Takes n results, for use in pagination */
    take?: Maybe<Scalars['Int']>;
    /** Specifies which properties to sort the results by */
    sort?: Maybe<CustomerSortParameter>;
    /** Allows the results to be filtered */
    filter?: Maybe<CustomerFilterParameter>;
    /** Specifies whether multiple "filter" arguments should be combines with a logical AND or OR operation. Defaults to AND. */
    filterOperator?: Maybe<LogicalOperator>;
};

export type CustomerSortParameter = {
    id?: Maybe<SortOrder>;
    createdAt?: Maybe<SortOrder>;
    updatedAt?: Maybe<SortOrder>;
    title?: Maybe<SortOrder>;
    firstName?: Maybe<SortOrder>;
    lastName?: Maybe<SortOrder>;
    phoneNumber?: Maybe<SortOrder>;
    emailAddress?: Maybe<SortOrder>;
};

/** Operators for filtering on a list of Date fields */
export type DateListOperators = {
    inList: Scalars['DateTime'];
};

/** Operators for filtering on a DateTime field */
export type DateOperators = {
    eq?: Maybe<Scalars['DateTime']>;
    before?: Maybe<Scalars['DateTime']>;
    after?: Maybe<Scalars['DateTime']>;
    between?: Maybe<DateRange>;
};

export type DateRange = {
    start: Scalars['DateTime'];
    end: Scalars['DateTime'];
};

/**
 * Expects the same validation formats as the `<input type="datetime-local">` HTML element.
 * See https://developer.mozilla.org/en-US/docs/Web/HTML/Element/input/datetime-local#Additional_attributes
 */
export type DateTimeCustomFieldConfig = CustomField & {
    name: Scalars['String'];
    type: Scalars['String'];
    list: Scalars['Boolean'];
    label?: Maybe<Array<LocalizedString>>;
    description?: Maybe<Array<LocalizedString>>;
    readonly?: Maybe<Scalars['Boolean']>;
    internal?: Maybe<Scalars['Boolean']>;
    nullable?: Maybe<Scalars['Boolean']>;
    min?: Maybe<Scalars['String']>;
    max?: Maybe<Scalars['String']>;
    step?: Maybe<Scalars['Int']>;
    ui?: Maybe<Scalars['JSON']>;
};

export type DeleteAssetInput = {
    assetId: Scalars['ID'];
    force?: Maybe<Scalars['Boolean']>;
    deleteFromAllChannels?: Maybe<Scalars['Boolean']>;
};

export type DeleteAssetsInput = {
    assetIds: Array<Scalars['ID']>;
    force?: Maybe<Scalars['Boolean']>;
    deleteFromAllChannels?: Maybe<Scalars['Boolean']>;
};

export type DeletionResponse = {
    result: DeletionResult;
    message?: Maybe<Scalars['String']>;
};

export enum DeletionResult {
    /** The entity was successfully deleted */
    DELETED = 'DELETED',
    /** Deletion did not take place, reason given in message */
    NOT_DELETED = 'NOT_DELETED',
}

export type Discount = {
    adjustmentSource: Scalars['String'];
    type: AdjustmentType;
    description: Scalars['String'];
    amount: Scalars['Int'];
    amountWithTax: Scalars['Int'];
};

/** Returned when attempting to create a Customer with an email address already registered to an existing User. */
export type EmailAddressConflictError = ErrorResult & {
    errorCode: ErrorCode;
    message: Scalars['String'];
};

/** Returned if no OrderLines have been specified for the operation */
export type EmptyOrderLineSelectionError = ErrorResult & {
    errorCode: ErrorCode;
    message: Scalars['String'];
};

export enum ErrorCode {
    UNKNOWN_ERROR = 'UNKNOWN_ERROR',
    MIME_TYPE_ERROR = 'MIME_TYPE_ERROR',
    LANGUAGE_NOT_AVAILABLE_ERROR = 'LANGUAGE_NOT_AVAILABLE_ERROR',
    CHANNEL_DEFAULT_LANGUAGE_ERROR = 'CHANNEL_DEFAULT_LANGUAGE_ERROR',
    SETTLE_PAYMENT_ERROR = 'SETTLE_PAYMENT_ERROR',
    EMPTY_ORDER_LINE_SELECTION_ERROR = 'EMPTY_ORDER_LINE_SELECTION_ERROR',
    ITEMS_ALREADY_FULFILLED_ERROR = 'ITEMS_ALREADY_FULFILLED_ERROR',
    INVALID_FULFILLMENT_HANDLER_ERROR = 'INVALID_FULFILLMENT_HANDLER_ERROR',
    CREATE_FULFILLMENT_ERROR = 'CREATE_FULFILLMENT_ERROR',
    INSUFFICIENT_STOCK_ON_HAND_ERROR = 'INSUFFICIENT_STOCK_ON_HAND_ERROR',
    MULTIPLE_ORDER_ERROR = 'MULTIPLE_ORDER_ERROR',
    CANCEL_ACTIVE_ORDER_ERROR = 'CANCEL_ACTIVE_ORDER_ERROR',
    PAYMENT_ORDER_MISMATCH_ERROR = 'PAYMENT_ORDER_MISMATCH_ERROR',
    REFUND_ORDER_STATE_ERROR = 'REFUND_ORDER_STATE_ERROR',
    NOTHING_TO_REFUND_ERROR = 'NOTHING_TO_REFUND_ERROR',
    ALREADY_REFUNDED_ERROR = 'ALREADY_REFUNDED_ERROR',
    QUANTITY_TOO_GREAT_ERROR = 'QUANTITY_TOO_GREAT_ERROR',
    REFUND_STATE_TRANSITION_ERROR = 'REFUND_STATE_TRANSITION_ERROR',
    PAYMENT_STATE_TRANSITION_ERROR = 'PAYMENT_STATE_TRANSITION_ERROR',
    FULFILLMENT_STATE_TRANSITION_ERROR = 'FULFILLMENT_STATE_TRANSITION_ERROR',
    ORDER_MODIFICATION_STATE_ERROR = 'ORDER_MODIFICATION_STATE_ERROR',
    NO_CHANGES_SPECIFIED_ERROR = 'NO_CHANGES_SPECIFIED_ERROR',
    PAYMENT_METHOD_MISSING_ERROR = 'PAYMENT_METHOD_MISSING_ERROR',
    REFUND_PAYMENT_ID_MISSING_ERROR = 'REFUND_PAYMENT_ID_MISSING_ERROR',
    MANUAL_PAYMENT_STATE_ERROR = 'MANUAL_PAYMENT_STATE_ERROR',
    PRODUCT_OPTION_IN_USE_ERROR = 'PRODUCT_OPTION_IN_USE_ERROR',
    MISSING_CONDITIONS_ERROR = 'MISSING_CONDITIONS_ERROR',
    NATIVE_AUTH_STRATEGY_ERROR = 'NATIVE_AUTH_STRATEGY_ERROR',
    INVALID_CREDENTIALS_ERROR = 'INVALID_CREDENTIALS_ERROR',
    ORDER_STATE_TRANSITION_ERROR = 'ORDER_STATE_TRANSITION_ERROR',
    EMAIL_ADDRESS_CONFLICT_ERROR = 'EMAIL_ADDRESS_CONFLICT_ERROR',
    ORDER_LIMIT_ERROR = 'ORDER_LIMIT_ERROR',
    NEGATIVE_QUANTITY_ERROR = 'NEGATIVE_QUANTITY_ERROR',
    INSUFFICIENT_STOCK_ERROR = 'INSUFFICIENT_STOCK_ERROR',
<<<<<<< HEAD
=======
    COUPON_CODE_INVALID_ERROR = 'COUPON_CODE_INVALID_ERROR',
    COUPON_CODE_EXPIRED_ERROR = 'COUPON_CODE_EXPIRED_ERROR',
    COUPON_CODE_LIMIT_ERROR = 'COUPON_CODE_LIMIT_ERROR',
>>>>>>> 50883deb
}

export type ErrorResult = {
    errorCode: ErrorCode;
    message: Scalars['String'];
};

export type Facet = Node & {
    isPrivate: Scalars['Boolean'];
    id: Scalars['ID'];
    createdAt: Scalars['DateTime'];
    updatedAt: Scalars['DateTime'];
    languageCode: LanguageCode;
    name: Scalars['String'];
    code: Scalars['String'];
    values: Array<FacetValue>;
    translations: Array<FacetTranslation>;
    customFields?: Maybe<Scalars['JSON']>;
};

export type FacetFilterParameter = {
    isPrivate?: Maybe<BooleanOperators>;
    id?: Maybe<IdOperators>;
    createdAt?: Maybe<DateOperators>;
    updatedAt?: Maybe<DateOperators>;
    languageCode?: Maybe<StringOperators>;
    name?: Maybe<StringOperators>;
    code?: Maybe<StringOperators>;
};

export type FacetList = PaginatedList & {
    items: Array<Facet>;
    totalItems: Scalars['Int'];
};

export type FacetListOptions = {
    /** Skips the first n results, for use in pagination */
    skip?: Maybe<Scalars['Int']>;
    /** Takes n results, for use in pagination */
    take?: Maybe<Scalars['Int']>;
    /** Specifies which properties to sort the results by */
    sort?: Maybe<FacetSortParameter>;
    /** Allows the results to be filtered */
    filter?: Maybe<FacetFilterParameter>;
    /** Specifies whether multiple "filter" arguments should be combines with a logical AND or OR operation. Defaults to AND. */
    filterOperator?: Maybe<LogicalOperator>;
};

export type FacetSortParameter = {
    id?: Maybe<SortOrder>;
    createdAt?: Maybe<SortOrder>;
    updatedAt?: Maybe<SortOrder>;
    name?: Maybe<SortOrder>;
    code?: Maybe<SortOrder>;
};

export type FacetTranslation = {
    id: Scalars['ID'];
    createdAt: Scalars['DateTime'];
    updatedAt: Scalars['DateTime'];
    languageCode: LanguageCode;
    name: Scalars['String'];
};

export type FacetTranslationInput = {
    id?: Maybe<Scalars['ID']>;
    languageCode: LanguageCode;
    name?: Maybe<Scalars['String']>;
    customFields?: Maybe<Scalars['JSON']>;
};

export type FacetValue = Node & {
    id: Scalars['ID'];
    createdAt: Scalars['DateTime'];
    updatedAt: Scalars['DateTime'];
    languageCode: LanguageCode;
    facet: Facet;
    name: Scalars['String'];
    code: Scalars['String'];
    translations: Array<FacetValueTranslation>;
    customFields?: Maybe<Scalars['JSON']>;
};

/**
 * Used to construct boolean expressions for filtering search results
 * by FacetValue ID. Examples:
 *
 * * ID=1 OR ID=2: `{ facetValueFilters: [{ or: [1,2] }] }`
 * * ID=1 AND ID=2: `{ facetValueFilters: [{ and: 1 }, { and: 2 }] }`
 * * ID=1 AND (ID=2 OR ID=3): `{ facetValueFilters: [{ and: 1 }, { or: [2,3] }] }`
 */
export type FacetValueFilterInput = {
    and?: Maybe<Scalars['ID']>;
    or?: Maybe<Array<Scalars['ID']>>;
};

/**
 * Which FacetValues are present in the products returned
 * by the search, and in what quantity.
 */
export type FacetValueResult = {
    facetValue: FacetValue;
    count: Scalars['Int'];
};

export type FacetValueTranslation = {
    id: Scalars['ID'];
    createdAt: Scalars['DateTime'];
    updatedAt: Scalars['DateTime'];
    languageCode: LanguageCode;
    name: Scalars['String'];
};

export type FacetValueTranslationInput = {
    id?: Maybe<Scalars['ID']>;
    languageCode: LanguageCode;
    name?: Maybe<Scalars['String']>;
    customFields?: Maybe<Scalars['JSON']>;
};

export type FloatCustomFieldConfig = CustomField & {
    name: Scalars['String'];
    type: Scalars['String'];
    list: Scalars['Boolean'];
    label?: Maybe<Array<LocalizedString>>;
    description?: Maybe<Array<LocalizedString>>;
    readonly?: Maybe<Scalars['Boolean']>;
    internal?: Maybe<Scalars['Boolean']>;
    nullable?: Maybe<Scalars['Boolean']>;
    min?: Maybe<Scalars['Float']>;
    max?: Maybe<Scalars['Float']>;
    step?: Maybe<Scalars['Float']>;
    ui?: Maybe<Scalars['JSON']>;
};

export type FulfillOrderInput = {
    lines: Array<OrderLineInput>;
    handler: ConfigurableOperationInput;
};

export type Fulfillment = Node & {
    nextStates: Array<Scalars['String']>;
    id: Scalars['ID'];
    createdAt: Scalars['DateTime'];
    updatedAt: Scalars['DateTime'];
    orderItems: Array<OrderItem>;
    state: Scalars['String'];
    method: Scalars['String'];
    trackingCode?: Maybe<Scalars['String']>;
    customFields?: Maybe<Scalars['JSON']>;
};

/** Returned when there is an error in transitioning the Fulfillment state */
export type FulfillmentStateTransitionError = ErrorResult & {
    errorCode: ErrorCode;
    message: Scalars['String'];
    transitionError: Scalars['String'];
    fromState: Scalars['String'];
    toState: Scalars['String'];
};

export enum GlobalFlag {
    TRUE = 'TRUE',
    FALSE = 'FALSE',
    INHERIT = 'INHERIT',
}

export type GlobalSettings = {
    id: Scalars['ID'];
    createdAt: Scalars['DateTime'];
    updatedAt: Scalars['DateTime'];
    availableLanguages: Array<LanguageCode>;
    trackInventory: Scalars['Boolean'];
    outOfStockThreshold: Scalars['Int'];
    serverConfig: ServerConfig;
    customFields?: Maybe<Scalars['JSON']>;
};

export type HistoryEntry = Node & {
    isPublic: Scalars['Boolean'];
    administrator?: Maybe<Administrator>;
    id: Scalars['ID'];
    createdAt: Scalars['DateTime'];
    updatedAt: Scalars['DateTime'];
    type: HistoryEntryType;
    data: Scalars['JSON'];
};

export type HistoryEntryFilterParameter = {
    isPublic?: Maybe<BooleanOperators>;
    id?: Maybe<IdOperators>;
    createdAt?: Maybe<DateOperators>;
    updatedAt?: Maybe<DateOperators>;
    type?: Maybe<StringOperators>;
};

export type HistoryEntryList = PaginatedList & {
    items: Array<HistoryEntry>;
    totalItems: Scalars['Int'];
};

export type HistoryEntryListOptions = {
    /** Skips the first n results, for use in pagination */
    skip?: Maybe<Scalars['Int']>;
    /** Takes n results, for use in pagination */
    take?: Maybe<Scalars['Int']>;
    /** Specifies which properties to sort the results by */
    sort?: Maybe<HistoryEntrySortParameter>;
    /** Allows the results to be filtered */
    filter?: Maybe<HistoryEntryFilterParameter>;
    /** Specifies whether multiple "filter" arguments should be combines with a logical AND or OR operation. Defaults to AND. */
    filterOperator?: Maybe<LogicalOperator>;
};

export type HistoryEntrySortParameter = {
    id?: Maybe<SortOrder>;
    createdAt?: Maybe<SortOrder>;
    updatedAt?: Maybe<SortOrder>;
};

export enum HistoryEntryType {
    CUSTOMER_REGISTERED = 'CUSTOMER_REGISTERED',
    CUSTOMER_VERIFIED = 'CUSTOMER_VERIFIED',
    CUSTOMER_DETAIL_UPDATED = 'CUSTOMER_DETAIL_UPDATED',
    CUSTOMER_ADDED_TO_GROUP = 'CUSTOMER_ADDED_TO_GROUP',
    CUSTOMER_REMOVED_FROM_GROUP = 'CUSTOMER_REMOVED_FROM_GROUP',
    CUSTOMER_ADDRESS_CREATED = 'CUSTOMER_ADDRESS_CREATED',
    CUSTOMER_ADDRESS_UPDATED = 'CUSTOMER_ADDRESS_UPDATED',
    CUSTOMER_ADDRESS_DELETED = 'CUSTOMER_ADDRESS_DELETED',
    CUSTOMER_PASSWORD_UPDATED = 'CUSTOMER_PASSWORD_UPDATED',
    CUSTOMER_PASSWORD_RESET_REQUESTED = 'CUSTOMER_PASSWORD_RESET_REQUESTED',
    CUSTOMER_PASSWORD_RESET_VERIFIED = 'CUSTOMER_PASSWORD_RESET_VERIFIED',
    CUSTOMER_EMAIL_UPDATE_REQUESTED = 'CUSTOMER_EMAIL_UPDATE_REQUESTED',
    CUSTOMER_EMAIL_UPDATE_VERIFIED = 'CUSTOMER_EMAIL_UPDATE_VERIFIED',
    CUSTOMER_NOTE = 'CUSTOMER_NOTE',
    ORDER_STATE_TRANSITION = 'ORDER_STATE_TRANSITION',
    ORDER_PAYMENT_TRANSITION = 'ORDER_PAYMENT_TRANSITION',
    ORDER_FULFILLMENT = 'ORDER_FULFILLMENT',
    ORDER_CANCELLATION = 'ORDER_CANCELLATION',
    ORDER_REFUND_TRANSITION = 'ORDER_REFUND_TRANSITION',
    ORDER_FULFILLMENT_TRANSITION = 'ORDER_FULFILLMENT_TRANSITION',
    ORDER_NOTE = 'ORDER_NOTE',
    ORDER_COUPON_APPLIED = 'ORDER_COUPON_APPLIED',
    ORDER_COUPON_REMOVED = 'ORDER_COUPON_REMOVED',
    ORDER_MODIFIED = 'ORDER_MODIFIED',
}

/** Operators for filtering on a list of ID fields */
export type IdListOperators = {
    inList: Scalars['ID'];
};

/** Operators for filtering on an ID field */
export type IdOperators = {
    eq?: Maybe<Scalars['String']>;
    notEq?: Maybe<Scalars['String']>;
    in?: Maybe<Array<Scalars['String']>>;
    notIn?: Maybe<Array<Scalars['String']>>;
};

export type ImportInfo = {
    errors?: Maybe<Array<Scalars['String']>>;
    processed: Scalars['Int'];
    imported: Scalars['Int'];
};

/** Returned when attempting to add more items to the Order than are available */
export type InsufficientStockError = ErrorResult & {
    errorCode: ErrorCode;
    message: Scalars['String'];
    quantityAvailable: Scalars['Int'];
    order: Order;
};

/**
 * Returned if attempting to create a Fulfillment when there is insufficient
 * stockOnHand of a ProductVariant to satisfy the requested quantity.
 */
export type InsufficientStockOnHandError = ErrorResult & {
    errorCode: ErrorCode;
    message: Scalars['String'];
    productVariantId: Scalars['ID'];
    productVariantName: Scalars['String'];
    stockOnHand: Scalars['Int'];
};

export type IntCustomFieldConfig = CustomField & {
    name: Scalars['String'];
    type: Scalars['String'];
    list: Scalars['Boolean'];
    label?: Maybe<Array<LocalizedString>>;
    description?: Maybe<Array<LocalizedString>>;
    readonly?: Maybe<Scalars['Boolean']>;
    internal?: Maybe<Scalars['Boolean']>;
    nullable?: Maybe<Scalars['Boolean']>;
    min?: Maybe<Scalars['Int']>;
    max?: Maybe<Scalars['Int']>;
    step?: Maybe<Scalars['Int']>;
    ui?: Maybe<Scalars['JSON']>;
};

/** Returned if the user authentication credentials are not valid */
export type InvalidCredentialsError = ErrorResult & {
    errorCode: ErrorCode;
    message: Scalars['String'];
    authenticationError: Scalars['String'];
};

/** Returned if the specified FulfillmentHandler code is not valid */
export type InvalidFulfillmentHandlerError = ErrorResult & {
    errorCode: ErrorCode;
    message: Scalars['String'];
};

/** Returned if the specified items are already part of a Fulfillment */
export type ItemsAlreadyFulfilledError = ErrorResult & {
    errorCode: ErrorCode;
    message: Scalars['String'];
};

export type Job = Node & {
    id: Scalars['ID'];
    createdAt: Scalars['DateTime'];
    startedAt?: Maybe<Scalars['DateTime']>;
    settledAt?: Maybe<Scalars['DateTime']>;
    queueName: Scalars['String'];
    state: JobState;
    progress: Scalars['Float'];
    data?: Maybe<Scalars['JSON']>;
    result?: Maybe<Scalars['JSON']>;
    error?: Maybe<Scalars['JSON']>;
    isSettled: Scalars['Boolean'];
    duration: Scalars['Int'];
    retries: Scalars['Int'];
    attempts: Scalars['Int'];
};

export type JobBufferSize = {
    bufferId: Scalars['String'];
    size: Scalars['Int'];
};

export type JobFilterParameter = {
    id?: Maybe<IdOperators>;
    createdAt?: Maybe<DateOperators>;
    startedAt?: Maybe<DateOperators>;
    settledAt?: Maybe<DateOperators>;
    queueName?: Maybe<StringOperators>;
    state?: Maybe<StringOperators>;
    progress?: Maybe<NumberOperators>;
    isSettled?: Maybe<BooleanOperators>;
    duration?: Maybe<NumberOperators>;
    retries?: Maybe<NumberOperators>;
    attempts?: Maybe<NumberOperators>;
};

export type JobList = PaginatedList & {
    items: Array<Job>;
    totalItems: Scalars['Int'];
};

export type JobListOptions = {
    /** Skips the first n results, for use in pagination */
    skip?: Maybe<Scalars['Int']>;
    /** Takes n results, for use in pagination */
    take?: Maybe<Scalars['Int']>;
    /** Specifies which properties to sort the results by */
    sort?: Maybe<JobSortParameter>;
    /** Allows the results to be filtered */
    filter?: Maybe<JobFilterParameter>;
    /** Specifies whether multiple "filter" arguments should be combines with a logical AND or OR operation. Defaults to AND. */
    filterOperator?: Maybe<LogicalOperator>;
};

export type JobQueue = {
    name: Scalars['String'];
    running: Scalars['Boolean'];
};

export type JobSortParameter = {
    id?: Maybe<SortOrder>;
    createdAt?: Maybe<SortOrder>;
    startedAt?: Maybe<SortOrder>;
    settledAt?: Maybe<SortOrder>;
    queueName?: Maybe<SortOrder>;
    progress?: Maybe<SortOrder>;
    duration?: Maybe<SortOrder>;
    retries?: Maybe<SortOrder>;
    attempts?: Maybe<SortOrder>;
};

/**
 * @description
 * The state of a Job in the JobQueue
 *
 * @docsCategory common
 */
export enum JobState {
    PENDING = 'PENDING',
    RUNNING = 'RUNNING',
    COMPLETED = 'COMPLETED',
    RETRYING = 'RETRYING',
    FAILED = 'FAILED',
    CANCELLED = 'CANCELLED',
}

/**
 * @description
 * Languages in the form of a ISO 639-1 language code with optional
 * region or script modifier (e.g. de_AT). The selection available is based
 * on the [Unicode CLDR summary list](https://unicode-org.github.io/cldr-staging/charts/37/summary/root.html)
 * and includes the major spoken languages of the world and any widely-used variants.
 *
 * @docsCategory common
 */
export enum LanguageCode {
    /** Afrikaans */
    af = 'af',
    /** Akan */
    ak = 'ak',
    /** Albanian */
    sq = 'sq',
    /** Amharic */
    am = 'am',
    /** Arabic */
    ar = 'ar',
    /** Armenian */
    hy = 'hy',
    /** Assamese */
    as = 'as',
    /** Azerbaijani */
    az = 'az',
    /** Bambara */
    bm = 'bm',
    /** Bangla */
    bn = 'bn',
    /** Basque */
    eu = 'eu',
    /** Belarusian */
    be = 'be',
    /** Bosnian */
    bs = 'bs',
    /** Breton */
    br = 'br',
    /** Bulgarian */
    bg = 'bg',
    /** Burmese */
    my = 'my',
    /** Catalan */
    ca = 'ca',
    /** Chechen */
    ce = 'ce',
    /** Chinese */
    zh = 'zh',
    /** Simplified Chinese */
    zh_Hans = 'zh_Hans',
    /** Traditional Chinese */
    zh_Hant = 'zh_Hant',
    /** Church Slavic */
    cu = 'cu',
    /** Cornish */
    kw = 'kw',
    /** Corsican */
    co = 'co',
    /** Croatian */
    hr = 'hr',
    /** Czech */
    cs = 'cs',
    /** Danish */
    da = 'da',
    /** Dutch */
    nl = 'nl',
    /** Flemish */
    nl_BE = 'nl_BE',
    /** Dzongkha */
    dz = 'dz',
    /** English */
    en = 'en',
    /** Australian English */
    en_AU = 'en_AU',
    /** Canadian English */
    en_CA = 'en_CA',
    /** British English */
    en_GB = 'en_GB',
    /** American English */
    en_US = 'en_US',
    /** Esperanto */
    eo = 'eo',
    /** Estonian */
    et = 'et',
    /** Ewe */
    ee = 'ee',
    /** Faroese */
    fo = 'fo',
    /** Finnish */
    fi = 'fi',
    /** French */
    fr = 'fr',
    /** Canadian French */
    fr_CA = 'fr_CA',
    /** Swiss French */
    fr_CH = 'fr_CH',
    /** Fulah */
    ff = 'ff',
    /** Galician */
    gl = 'gl',
    /** Ganda */
    lg = 'lg',
    /** Georgian */
    ka = 'ka',
    /** German */
    de = 'de',
    /** Austrian German */
    de_AT = 'de_AT',
    /** Swiss High German */
    de_CH = 'de_CH',
    /** Greek */
    el = 'el',
    /** Gujarati */
    gu = 'gu',
    /** Haitian Creole */
    ht = 'ht',
    /** Hausa */
    ha = 'ha',
    /** Hebrew */
    he = 'he',
    /** Hindi */
    hi = 'hi',
    /** Hungarian */
    hu = 'hu',
    /** Icelandic */
    is = 'is',
    /** Igbo */
    ig = 'ig',
    /** Indonesian */
    id = 'id',
    /** Interlingua */
    ia = 'ia',
    /** Irish */
    ga = 'ga',
    /** Italian */
    it = 'it',
    /** Japanese */
    ja = 'ja',
    /** Javanese */
    jv = 'jv',
    /** Kalaallisut */
    kl = 'kl',
    /** Kannada */
    kn = 'kn',
    /** Kashmiri */
    ks = 'ks',
    /** Kazakh */
    kk = 'kk',
    /** Khmer */
    km = 'km',
    /** Kikuyu */
    ki = 'ki',
    /** Kinyarwanda */
    rw = 'rw',
    /** Korean */
    ko = 'ko',
    /** Kurdish */
    ku = 'ku',
    /** Kyrgyz */
    ky = 'ky',
    /** Lao */
    lo = 'lo',
    /** Latin */
    la = 'la',
    /** Latvian */
    lv = 'lv',
    /** Lingala */
    ln = 'ln',
    /** Lithuanian */
    lt = 'lt',
    /** Luba-Katanga */
    lu = 'lu',
    /** Luxembourgish */
    lb = 'lb',
    /** Macedonian */
    mk = 'mk',
    /** Malagasy */
    mg = 'mg',
    /** Malay */
    ms = 'ms',
    /** Malayalam */
    ml = 'ml',
    /** Maltese */
    mt = 'mt',
    /** Manx */
    gv = 'gv',
    /** Maori */
    mi = 'mi',
    /** Marathi */
    mr = 'mr',
    /** Mongolian */
    mn = 'mn',
    /** Nepali */
    ne = 'ne',
    /** North Ndebele */
    nd = 'nd',
    /** Northern Sami */
    se = 'se',
    /** Norwegian Bokmål */
    nb = 'nb',
    /** Norwegian Nynorsk */
    nn = 'nn',
    /** Nyanja */
    ny = 'ny',
    /** Odia */
    or = 'or',
    /** Oromo */
    om = 'om',
    /** Ossetic */
    os = 'os',
    /** Pashto */
    ps = 'ps',
    /** Persian */
    fa = 'fa',
    /** Dari */
    fa_AF = 'fa_AF',
    /** Polish */
    pl = 'pl',
    /** Portuguese */
    pt = 'pt',
    /** Brazilian Portuguese */
    pt_BR = 'pt_BR',
    /** European Portuguese */
    pt_PT = 'pt_PT',
    /** Punjabi */
    pa = 'pa',
    /** Quechua */
    qu = 'qu',
    /** Romanian */
    ro = 'ro',
    /** Moldavian */
    ro_MD = 'ro_MD',
    /** Romansh */
    rm = 'rm',
    /** Rundi */
    rn = 'rn',
    /** Russian */
    ru = 'ru',
    /** Samoan */
    sm = 'sm',
    /** Sango */
    sg = 'sg',
    /** Sanskrit */
    sa = 'sa',
    /** Scottish Gaelic */
    gd = 'gd',
    /** Serbian */
    sr = 'sr',
    /** Shona */
    sn = 'sn',
    /** Sichuan Yi */
    ii = 'ii',
    /** Sindhi */
    sd = 'sd',
    /** Sinhala */
    si = 'si',
    /** Slovak */
    sk = 'sk',
    /** Slovenian */
    sl = 'sl',
    /** Somali */
    so = 'so',
    /** Southern Sotho */
    st = 'st',
    /** Spanish */
    es = 'es',
    /** European Spanish */
    es_ES = 'es_ES',
    /** Mexican Spanish */
    es_MX = 'es_MX',
    /** Sundanese */
    su = 'su',
    /** Swahili */
    sw = 'sw',
    /** Congo Swahili */
    sw_CD = 'sw_CD',
    /** Swedish */
    sv = 'sv',
    /** Tajik */
    tg = 'tg',
    /** Tamil */
    ta = 'ta',
    /** Tatar */
    tt = 'tt',
    /** Telugu */
    te = 'te',
    /** Thai */
    th = 'th',
    /** Tibetan */
    bo = 'bo',
    /** Tigrinya */
    ti = 'ti',
    /** Tongan */
    to = 'to',
    /** Turkish */
    tr = 'tr',
    /** Turkmen */
    tk = 'tk',
    /** Ukrainian */
    uk = 'uk',
    /** Urdu */
    ur = 'ur',
    /** Uyghur */
    ug = 'ug',
    /** Uzbek */
    uz = 'uz',
    /** Vietnamese */
    vi = 'vi',
    /** Volapük */
    vo = 'vo',
    /** Welsh */
    cy = 'cy',
    /** Western Frisian */
    fy = 'fy',
    /** Wolof */
    wo = 'wo',
    /** Xhosa */
    xh = 'xh',
    /** Yiddish */
    yi = 'yi',
    /** Yoruba */
    yo = 'yo',
    /** Zulu */
    zu = 'zu',
}

/** Returned if attempting to set a Channel's defaultLanguageCode to a language which is not enabled in GlobalSettings */
export type LanguageNotAvailableError = ErrorResult & {
    errorCode: ErrorCode;
    message: Scalars['String'];
    languageCode: Scalars['String'];
};

export type LocaleStringCustomFieldConfig = CustomField & {
    name: Scalars['String'];
    type: Scalars['String'];
    list: Scalars['Boolean'];
    length?: Maybe<Scalars['Int']>;
    label?: Maybe<Array<LocalizedString>>;
    description?: Maybe<Array<LocalizedString>>;
    readonly?: Maybe<Scalars['Boolean']>;
    internal?: Maybe<Scalars['Boolean']>;
    nullable?: Maybe<Scalars['Boolean']>;
    pattern?: Maybe<Scalars['String']>;
    ui?: Maybe<Scalars['JSON']>;
};

export type LocalizedString = {
    languageCode: LanguageCode;
    value: Scalars['String'];
};

export enum LogicalOperator {
    AND = 'AND',
    OR = 'OR',
}

export type ManualPaymentInput = {
    orderId: Scalars['ID'];
    method: Scalars['String'];
    transactionId?: Maybe<Scalars['String']>;
    metadata?: Maybe<Scalars['JSON']>;
};

/**
 * Returned when a call to addManualPaymentToOrder is made but the Order
 * is not in the required state.
 */
export type ManualPaymentStateError = ErrorResult & {
    errorCode: ErrorCode;
    message: Scalars['String'];
};

export type MimeTypeError = ErrorResult & {
    errorCode: ErrorCode;
    message: Scalars['String'];
    fileName: Scalars['String'];
    mimeType: Scalars['String'];
};

/** Returned if a PromotionCondition has neither a couponCode nor any conditions set */
export type MissingConditionsError = ErrorResult & {
    errorCode: ErrorCode;
    message: Scalars['String'];
};

export type ModifyOrderInput = {
    dryRun: Scalars['Boolean'];
    orderId: Scalars['ID'];
    addItems?: Maybe<Array<AddItemInput>>;
    adjustOrderLines?: Maybe<Array<AdjustOrderLineInput>>;
    surcharges?: Maybe<Array<SurchargeInput>>;
    updateShippingAddress?: Maybe<UpdateOrderAddressInput>;
    updateBillingAddress?: Maybe<UpdateOrderAddressInput>;
    note?: Maybe<Scalars['String']>;
    refund?: Maybe<AdministratorRefundInput>;
    options?: Maybe<ModifyOrderOptions>;
<<<<<<< HEAD
=======
    couponCodes?: Maybe<Array<Scalars['String']>>;
>>>>>>> 50883deb
};

export type ModifyOrderOptions = {
    freezePromotions?: Maybe<Scalars['Boolean']>;
    recalculateShipping?: Maybe<Scalars['Boolean']>;
};

export type ModifyOrderResult =
    | Order
    | NoChangesSpecifiedError
    | OrderModificationStateError
    | PaymentMethodMissingError
    | RefundPaymentIdMissingError
    | OrderLimitError
    | NegativeQuantityError
<<<<<<< HEAD
    | InsufficientStockError;
=======
    | InsufficientStockError
    | CouponCodeExpiredError
    | CouponCodeInvalidError
    | CouponCodeLimitError;
>>>>>>> 50883deb

export type MoveCollectionInput = {
    collectionId: Scalars['ID'];
    parentId: Scalars['ID'];
    index: Scalars['Int'];
};

/** Returned if an operation has specified OrderLines from multiple Orders */
export type MultipleOrderError = ErrorResult & {
    errorCode: ErrorCode;
    message: Scalars['String'];
};

export type Mutation = {
    /** Create a new Administrator */
    createAdministrator: Administrator;
    /** Update an existing Administrator */
    updateAdministrator: Administrator;
    /** Update the active (currently logged-in) Administrator */
    updateActiveAdministrator: Administrator;
    /** Delete an Administrator */
    deleteAdministrator: DeletionResponse;
    /** Assign a Role to an Administrator */
    assignRoleToAdministrator: Administrator;
    /** Create a new Asset */
    createAssets: Array<CreateAssetResult>;
    /** Update an existing Asset */
    updateAsset: Asset;
    /** Delete an Asset */
    deleteAsset: DeletionResponse;
    /** Delete multiple Assets */
    deleteAssets: DeletionResponse;
    /** Assign assets to channel */
    assignAssetsToChannel: Array<Asset>;
    /** Authenticates the user using the native authentication strategy. This mutation is an alias for `authenticate({ native: { ... }})` */
    login: NativeAuthenticationResult;
    /** Authenticates the user using a named authentication strategy */
    authenticate: AuthenticationResult;
    logout: Success;
    /** Create a new Channel */
    createChannel: CreateChannelResult;
    /** Update an existing Channel */
    updateChannel: UpdateChannelResult;
    /** Delete a Channel */
    deleteChannel: DeletionResponse;
    /** Create a new Collection */
    createCollection: Collection;
    /** Update an existing Collection */
    updateCollection: Collection;
    /** Delete a Collection and all of its descendants */
    deleteCollection: DeletionResponse;
    /** Move a Collection to a different parent or index */
    moveCollection: Collection;
    /** Create a new Country */
    createCountry: Country;
    /** Update an existing Country */
    updateCountry: Country;
    /** Delete a Country */
    deleteCountry: DeletionResponse;
    /** Create a new CustomerGroup */
    createCustomerGroup: CustomerGroup;
    /** Update an existing CustomerGroup */
    updateCustomerGroup: CustomerGroup;
    /** Delete a CustomerGroup */
    deleteCustomerGroup: DeletionResponse;
    /** Add Customers to a CustomerGroup */
    addCustomersToGroup: CustomerGroup;
    /** Remove Customers from a CustomerGroup */
    removeCustomersFromGroup: CustomerGroup;
    /** Create a new Customer. If a password is provided, a new User will also be created an linked to the Customer. */
    createCustomer: CreateCustomerResult;
    /** Update an existing Customer */
    updateCustomer: UpdateCustomerResult;
    /** Delete a Customer */
    deleteCustomer: DeletionResponse;
    /** Create a new Address and associate it with the Customer specified by customerId */
    createCustomerAddress: Address;
    /** Update an existing Address */
    updateCustomerAddress: Address;
    /** Update an existing Address */
    deleteCustomerAddress: Success;
    addNoteToCustomer: Customer;
    updateCustomerNote: HistoryEntry;
    deleteCustomerNote: DeletionResponse;
    /** Create a new Facet */
    createFacet: Facet;
    /** Update an existing Facet */
    updateFacet: Facet;
    /** Delete an existing Facet */
    deleteFacet: DeletionResponse;
    /** Create one or more FacetValues */
    createFacetValues: Array<FacetValue>;
    /** Update one or more FacetValues */
    updateFacetValues: Array<FacetValue>;
    /** Delete one or more FacetValues */
    deleteFacetValues: Array<DeletionResponse>;
    updateGlobalSettings: UpdateGlobalSettingsResult;
    importProducts?: Maybe<ImportInfo>;
    /** Remove all settled jobs in the given queues older than the given date. Returns the number of jobs deleted. */
    removeSettledJobs: Scalars['Int'];
    cancelJob: Job;
    flushBufferedJobs: Success;
    settlePayment: SettlePaymentResult;
    addFulfillmentToOrder: AddFulfillmentToOrderResult;
    cancelOrder: CancelOrderResult;
    refundOrder: RefundOrderResult;
    settleRefund: SettleRefundResult;
    addNoteToOrder: Order;
    updateOrderNote: HistoryEntry;
    deleteOrderNote: DeletionResponse;
    transitionOrderToState?: Maybe<TransitionOrderToStateResult>;
    transitionFulfillmentToState: TransitionFulfillmentToStateResult;
    transitionPaymentToState: TransitionPaymentToStateResult;
    setOrderCustomFields?: Maybe<Order>;
    /**
     * Allows an Order to be modified after it has been completed by the Customer. The Order must first
     * be in the `Modifying` state.
     */
    modifyOrder: ModifyOrderResult;
    /**
     * Used to manually create a new Payment against an Order.
     * This can be used by an Administrator when an Order is in the ArrangingPayment state.
     *
     * It is also used when a completed Order
     * has been modified (using `modifyOrder`) and the price has increased. The extra payment
     * can then be manually arranged by the administrator, and the details used to create a new
     * Payment.
     */
    addManualPaymentToOrder: AddManualPaymentToOrderResult;
    /** Create existing PaymentMethod */
    createPaymentMethod: PaymentMethod;
    /** Update an existing PaymentMethod */
    updatePaymentMethod: PaymentMethod;
    /** Delete a PaymentMethod */
    deletePaymentMethod: DeletionResponse;
    /** Create a new ProductOptionGroup */
    createProductOptionGroup: ProductOptionGroup;
    /** Update an existing ProductOptionGroup */
    updateProductOptionGroup: ProductOptionGroup;
    /** Create a new ProductOption within a ProductOptionGroup */
    createProductOption: ProductOption;
    /** Create a new ProductOption within a ProductOptionGroup */
    updateProductOption: ProductOption;
    reindex: Job;
    runPendingSearchIndexUpdates: Success;
    /** Create a new Product */
    createProduct: Product;
    /** Update an existing Product */
    updateProduct: Product;
    /** Delete a Product */
    deleteProduct: DeletionResponse;
    /** Add an OptionGroup to a Product */
    addOptionGroupToProduct: Product;
    /** Remove an OptionGroup from a Product */
    removeOptionGroupFromProduct: RemoveOptionGroupFromProductResult;
    /** Create a set of ProductVariants based on the OptionGroups assigned to the given Product */
    createProductVariants: Array<Maybe<ProductVariant>>;
    /** Update existing ProductVariants */
    updateProductVariants: Array<Maybe<ProductVariant>>;
    /** Delete a ProductVariant */
    deleteProductVariant: DeletionResponse;
    /** Assigns all ProductVariants of Product to the specified Channel */
    assignProductsToChannel: Array<Product>;
    /** Removes all ProductVariants of Product from the specified Channel */
    removeProductsFromChannel: Array<Product>;
    /** Assigns ProductVariants to the specified Channel */
    assignProductVariantsToChannel: Array<ProductVariant>;
    /** Removes ProductVariants from the specified Channel */
    removeProductVariantsFromChannel: Array<ProductVariant>;
    createPromotion: CreatePromotionResult;
    updatePromotion: UpdatePromotionResult;
    deletePromotion: DeletionResponse;
    /** Assigns Promotions to the specified Channel */
    assignPromotionsToChannel: Array<Promotion>;
    /** Removes Promotions from the specified Channel */
    removePromotionsFromChannel: Array<Promotion>;
    /** Create a new Role */
    createRole: Role;
    /** Update an existing Role */
    updateRole: Role;
    /** Delete an existing Role */
    deleteRole: DeletionResponse;
    /** Create a new ShippingMethod */
    createShippingMethod: ShippingMethod;
    /** Update an existing ShippingMethod */
    updateShippingMethod: ShippingMethod;
    /** Delete a ShippingMethod */
    deleteShippingMethod: DeletionResponse;
    /** Create a new Tag */
    createTag: Tag;
    /** Update an existing Tag */
    updateTag: Tag;
    /** Delete an existing Tag */
    deleteTag: DeletionResponse;
    /** Create a new TaxCategory */
    createTaxCategory: TaxCategory;
    /** Update an existing TaxCategory */
    updateTaxCategory: TaxCategory;
    /** Deletes a TaxCategory */
    deleteTaxCategory: DeletionResponse;
    /** Create a new TaxRate */
    createTaxRate: TaxRate;
    /** Update an existing TaxRate */
    updateTaxRate: TaxRate;
    /** Delete a TaxRate */
    deleteTaxRate: DeletionResponse;
    /** Create a new Zone */
    createZone: Zone;
    /** Update an existing Zone */
    updateZone: Zone;
    /** Delete a Zone */
    deleteZone: DeletionResponse;
    /** Add members to a Zone */
    addMembersToZone: Zone;
    /** Remove members from a Zone */
    removeMembersFromZone: Zone;
};

export type MutationCreateAdministratorArgs = {
    input: CreateAdministratorInput;
};

export type MutationUpdateAdministratorArgs = {
    input: UpdateAdministratorInput;
};

export type MutationUpdateActiveAdministratorArgs = {
    input: UpdateActiveAdministratorInput;
};

export type MutationDeleteAdministratorArgs = {
    id: Scalars['ID'];
};

export type MutationAssignRoleToAdministratorArgs = {
    administratorId: Scalars['ID'];
    roleId: Scalars['ID'];
};

export type MutationCreateAssetsArgs = {
    input: Array<CreateAssetInput>;
};

export type MutationUpdateAssetArgs = {
    input: UpdateAssetInput;
};

export type MutationDeleteAssetArgs = {
    input: DeleteAssetInput;
};

export type MutationDeleteAssetsArgs = {
    input: DeleteAssetsInput;
};

export type MutationAssignAssetsToChannelArgs = {
    input: AssignAssetsToChannelInput;
};

export type MutationLoginArgs = {
    username: Scalars['String'];
    password: Scalars['String'];
    rememberMe?: Maybe<Scalars['Boolean']>;
};

export type MutationAuthenticateArgs = {
    input: AuthenticationInput;
    rememberMe?: Maybe<Scalars['Boolean']>;
};

export type MutationCreateChannelArgs = {
    input: CreateChannelInput;
};

export type MutationUpdateChannelArgs = {
    input: UpdateChannelInput;
};

export type MutationDeleteChannelArgs = {
    id: Scalars['ID'];
};

export type MutationCreateCollectionArgs = {
    input: CreateCollectionInput;
};

export type MutationUpdateCollectionArgs = {
    input: UpdateCollectionInput;
};

export type MutationDeleteCollectionArgs = {
    id: Scalars['ID'];
};

export type MutationMoveCollectionArgs = {
    input: MoveCollectionInput;
};

export type MutationCreateCountryArgs = {
    input: CreateCountryInput;
};

export type MutationUpdateCountryArgs = {
    input: UpdateCountryInput;
};

export type MutationDeleteCountryArgs = {
    id: Scalars['ID'];
};

export type MutationCreateCustomerGroupArgs = {
    input: CreateCustomerGroupInput;
};

export type MutationUpdateCustomerGroupArgs = {
    input: UpdateCustomerGroupInput;
};

export type MutationDeleteCustomerGroupArgs = {
    id: Scalars['ID'];
};

export type MutationAddCustomersToGroupArgs = {
    customerGroupId: Scalars['ID'];
    customerIds: Array<Scalars['ID']>;
};

export type MutationRemoveCustomersFromGroupArgs = {
    customerGroupId: Scalars['ID'];
    customerIds: Array<Scalars['ID']>;
};

export type MutationCreateCustomerArgs = {
    input: CreateCustomerInput;
    password?: Maybe<Scalars['String']>;
};

export type MutationUpdateCustomerArgs = {
    input: UpdateCustomerInput;
};

export type MutationDeleteCustomerArgs = {
    id: Scalars['ID'];
};

export type MutationCreateCustomerAddressArgs = {
    customerId: Scalars['ID'];
    input: CreateAddressInput;
};

export type MutationUpdateCustomerAddressArgs = {
    input: UpdateAddressInput;
};

export type MutationDeleteCustomerAddressArgs = {
    id: Scalars['ID'];
};

export type MutationAddNoteToCustomerArgs = {
    input: AddNoteToCustomerInput;
};

export type MutationUpdateCustomerNoteArgs = {
    input: UpdateCustomerNoteInput;
};

export type MutationDeleteCustomerNoteArgs = {
    id: Scalars['ID'];
};

export type MutationCreateFacetArgs = {
    input: CreateFacetInput;
};

export type MutationUpdateFacetArgs = {
    input: UpdateFacetInput;
};

export type MutationDeleteFacetArgs = {
    id: Scalars['ID'];
    force?: Maybe<Scalars['Boolean']>;
};

export type MutationCreateFacetValuesArgs = {
    input: Array<CreateFacetValueInput>;
};

export type MutationUpdateFacetValuesArgs = {
    input: Array<UpdateFacetValueInput>;
};

export type MutationDeleteFacetValuesArgs = {
    ids: Array<Scalars['ID']>;
    force?: Maybe<Scalars['Boolean']>;
};

export type MutationUpdateGlobalSettingsArgs = {
    input: UpdateGlobalSettingsInput;
};

export type MutationImportProductsArgs = {
    csvFile: Scalars['Upload'];
};

export type MutationRemoveSettledJobsArgs = {
    queueNames?: Maybe<Array<Scalars['String']>>;
    olderThan?: Maybe<Scalars['DateTime']>;
};

export type MutationCancelJobArgs = {
    jobId: Scalars['ID'];
};

export type MutationFlushBufferedJobsArgs = {
    bufferIds?: Maybe<Array<Scalars['String']>>;
};

export type MutationSettlePaymentArgs = {
    id: Scalars['ID'];
};

export type MutationAddFulfillmentToOrderArgs = {
    input: FulfillOrderInput;
};

export type MutationCancelOrderArgs = {
    input: CancelOrderInput;
};

export type MutationRefundOrderArgs = {
    input: RefundOrderInput;
};

export type MutationSettleRefundArgs = {
    input: SettleRefundInput;
};

export type MutationAddNoteToOrderArgs = {
    input: AddNoteToOrderInput;
};

export type MutationUpdateOrderNoteArgs = {
    input: UpdateOrderNoteInput;
};

export type MutationDeleteOrderNoteArgs = {
    id: Scalars['ID'];
};

export type MutationTransitionOrderToStateArgs = {
    id: Scalars['ID'];
    state: Scalars['String'];
};

export type MutationTransitionFulfillmentToStateArgs = {
    id: Scalars['ID'];
    state: Scalars['String'];
};

export type MutationTransitionPaymentToStateArgs = {
    id: Scalars['ID'];
    state: Scalars['String'];
};

export type MutationSetOrderCustomFieldsArgs = {
    input: UpdateOrderInput;
};

export type MutationModifyOrderArgs = {
    input: ModifyOrderInput;
};

export type MutationAddManualPaymentToOrderArgs = {
    input: ManualPaymentInput;
};

export type MutationCreatePaymentMethodArgs = {
    input: CreatePaymentMethodInput;
};

export type MutationUpdatePaymentMethodArgs = {
    input: UpdatePaymentMethodInput;
};

export type MutationDeletePaymentMethodArgs = {
    id: Scalars['ID'];
    force?: Maybe<Scalars['Boolean']>;
};

export type MutationCreateProductOptionGroupArgs = {
    input: CreateProductOptionGroupInput;
};

export type MutationUpdateProductOptionGroupArgs = {
    input: UpdateProductOptionGroupInput;
};

export type MutationCreateProductOptionArgs = {
    input: CreateProductOptionInput;
};

export type MutationUpdateProductOptionArgs = {
    input: UpdateProductOptionInput;
};

export type MutationCreateProductArgs = {
    input: CreateProductInput;
};

export type MutationUpdateProductArgs = {
    input: UpdateProductInput;
};

export type MutationDeleteProductArgs = {
    id: Scalars['ID'];
};

export type MutationAddOptionGroupToProductArgs = {
    productId: Scalars['ID'];
    optionGroupId: Scalars['ID'];
};

export type MutationRemoveOptionGroupFromProductArgs = {
    productId: Scalars['ID'];
    optionGroupId: Scalars['ID'];
};

export type MutationCreateProductVariantsArgs = {
    input: Array<CreateProductVariantInput>;
};

export type MutationUpdateProductVariantsArgs = {
    input: Array<UpdateProductVariantInput>;
};

export type MutationDeleteProductVariantArgs = {
    id: Scalars['ID'];
};

export type MutationAssignProductsToChannelArgs = {
    input: AssignProductsToChannelInput;
};

export type MutationRemoveProductsFromChannelArgs = {
    input: RemoveProductsFromChannelInput;
};

export type MutationAssignProductVariantsToChannelArgs = {
    input: AssignProductVariantsToChannelInput;
};

export type MutationRemoveProductVariantsFromChannelArgs = {
    input: RemoveProductVariantsFromChannelInput;
};

export type MutationCreatePromotionArgs = {
    input: CreatePromotionInput;
};

export type MutationUpdatePromotionArgs = {
    input: UpdatePromotionInput;
};

export type MutationDeletePromotionArgs = {
    id: Scalars['ID'];
};

export type MutationAssignPromotionsToChannelArgs = {
    input: AssignPromotionsToChannelInput;
};

export type MutationRemovePromotionsFromChannelArgs = {
    input: RemovePromotionsFromChannelInput;
};

export type MutationCreateRoleArgs = {
    input: CreateRoleInput;
};

export type MutationUpdateRoleArgs = {
    input: UpdateRoleInput;
};

export type MutationDeleteRoleArgs = {
    id: Scalars['ID'];
};

export type MutationCreateShippingMethodArgs = {
    input: CreateShippingMethodInput;
};

export type MutationUpdateShippingMethodArgs = {
    input: UpdateShippingMethodInput;
};

export type MutationDeleteShippingMethodArgs = {
    id: Scalars['ID'];
};

export type MutationCreateTagArgs = {
    input: CreateTagInput;
};

export type MutationUpdateTagArgs = {
    input: UpdateTagInput;
};

export type MutationDeleteTagArgs = {
    id: Scalars['ID'];
};

export type MutationCreateTaxCategoryArgs = {
    input: CreateTaxCategoryInput;
};

export type MutationUpdateTaxCategoryArgs = {
    input: UpdateTaxCategoryInput;
};

export type MutationDeleteTaxCategoryArgs = {
    id: Scalars['ID'];
};

export type MutationCreateTaxRateArgs = {
    input: CreateTaxRateInput;
};

export type MutationUpdateTaxRateArgs = {
    input: UpdateTaxRateInput;
};

export type MutationDeleteTaxRateArgs = {
    id: Scalars['ID'];
};

export type MutationCreateZoneArgs = {
    input: CreateZoneInput;
};

export type MutationUpdateZoneArgs = {
    input: UpdateZoneInput;
};

export type MutationDeleteZoneArgs = {
    id: Scalars['ID'];
};

export type MutationAddMembersToZoneArgs = {
    zoneId: Scalars['ID'];
    memberIds: Array<Scalars['ID']>;
};

export type MutationRemoveMembersFromZoneArgs = {
    zoneId: Scalars['ID'];
    memberIds: Array<Scalars['ID']>;
};

export type NativeAuthInput = {
    username: Scalars['String'];
    password: Scalars['String'];
};

/** Returned when attempting an operation that relies on the NativeAuthStrategy, if that strategy is not configured. */
export type NativeAuthStrategyError = ErrorResult & {
    errorCode: ErrorCode;
    message: Scalars['String'];
};

export type NativeAuthenticationResult = CurrentUser | InvalidCredentialsError | NativeAuthStrategyError;

/** Returned when attempting to set a negative OrderLine quantity. */
export type NegativeQuantityError = ErrorResult & {
    errorCode: ErrorCode;
    message: Scalars['String'];
};

/** Returned when a call to modifyOrder fails to specify any changes */
export type NoChangesSpecifiedError = ErrorResult & {
    errorCode: ErrorCode;
    message: Scalars['String'];
};

export type Node = {
    id: Scalars['ID'];
};

/** Returned if an attempting to refund an Order but neither items nor shipping refund was specified */
export type NothingToRefundError = ErrorResult & {
    errorCode: ErrorCode;
    message: Scalars['String'];
};

/** Operators for filtering on a list of Number fields */
export type NumberListOperators = {
    inList: Scalars['Float'];
};

/** Operators for filtering on a Int or Float field */
export type NumberOperators = {
    eq?: Maybe<Scalars['Float']>;
    lt?: Maybe<Scalars['Float']>;
    lte?: Maybe<Scalars['Float']>;
    gt?: Maybe<Scalars['Float']>;
    gte?: Maybe<Scalars['Float']>;
    between?: Maybe<NumberRange>;
};

export type NumberRange = {
    start: Scalars['Float'];
    end: Scalars['Float'];
};

export type Order = Node & {
    nextStates: Array<Scalars['String']>;
    modifications: Array<OrderModification>;
    id: Scalars['ID'];
    createdAt: Scalars['DateTime'];
    updatedAt: Scalars['DateTime'];
    /**
     * The date & time that the Order was placed, i.e. the Customer
     * completed the checkout and the Order is no longer "active"
     */
    orderPlacedAt?: Maybe<Scalars['DateTime']>;
    /** A unique code for the Order */
    code: Scalars['String'];
    state: Scalars['String'];
    /** An order is active as long as the payment process has not been completed */
    active: Scalars['Boolean'];
    customer?: Maybe<Customer>;
    shippingAddress?: Maybe<OrderAddress>;
    billingAddress?: Maybe<OrderAddress>;
    lines: Array<OrderLine>;
    /**
     * Surcharges are arbitrary modifications to the Order total which are neither
     * ProductVariants nor discounts resulting from applied Promotions. For example,
     * one-off discounts based on customer interaction, or surcharges based on payment
     * methods.
     */
    surcharges: Array<Surcharge>;
    discounts: Array<Discount>;
    /** An array of all coupon codes applied to the Order */
    couponCodes: Array<Scalars['String']>;
    /** Promotions applied to the order. Only gets populated after the payment process has completed. */
    promotions: Array<Promotion>;
    payments?: Maybe<Array<Payment>>;
    fulfillments?: Maybe<Array<Fulfillment>>;
    totalQuantity: Scalars['Int'];
    /**
     * The subTotal is the total of all OrderLines in the Order. This figure also includes any Order-level
     * discounts which have been prorated (proportionally distributed) amongst the OrderItems.
     * To get a total of all OrderLines which does not account for prorated discounts, use the
     * sum of `OrderLine.discountedLinePrice` values.
     */
    subTotal: Scalars['Int'];
    /** Same as subTotal, but inclusive of tax */
    subTotalWithTax: Scalars['Int'];
    currencyCode: CurrencyCode;
    shippingLines: Array<ShippingLine>;
    shipping: Scalars['Int'];
    shippingWithTax: Scalars['Int'];
    /** Equal to subTotal plus shipping */
    total: Scalars['Int'];
    /** The final payable amount. Equal to subTotalWithTax plus shippingWithTax */
    totalWithTax: Scalars['Int'];
    /** A summary of the taxes being applied to this Order */
    taxSummary: Array<OrderTaxSummary>;
    history: HistoryEntryList;
    customFields?: Maybe<Scalars['JSON']>;
};

export type OrderHistoryArgs = {
    options?: Maybe<HistoryEntryListOptions>;
};

export type OrderAddress = {
    fullName?: Maybe<Scalars['String']>;
    company?: Maybe<Scalars['String']>;
    streetLine1?: Maybe<Scalars['String']>;
    streetLine2?: Maybe<Scalars['String']>;
    city?: Maybe<Scalars['String']>;
    province?: Maybe<Scalars['String']>;
    postalCode?: Maybe<Scalars['String']>;
    country?: Maybe<Scalars['String']>;
    countryCode?: Maybe<Scalars['String']>;
    phoneNumber?: Maybe<Scalars['String']>;
    customFields?: Maybe<Scalars['JSON']>;
};

export type OrderFilterParameter = {
    customerLastName?: Maybe<StringOperators>;
    id?: Maybe<IdOperators>;
    createdAt?: Maybe<DateOperators>;
    updatedAt?: Maybe<DateOperators>;
    orderPlacedAt?: Maybe<DateOperators>;
    code?: Maybe<StringOperators>;
    state?: Maybe<StringOperators>;
    active?: Maybe<BooleanOperators>;
    totalQuantity?: Maybe<NumberOperators>;
    subTotal?: Maybe<NumberOperators>;
    subTotalWithTax?: Maybe<NumberOperators>;
    currencyCode?: Maybe<StringOperators>;
    shipping?: Maybe<NumberOperators>;
    shippingWithTax?: Maybe<NumberOperators>;
    total?: Maybe<NumberOperators>;
    totalWithTax?: Maybe<NumberOperators>;
};

export type OrderItem = Node & {
    id: Scalars['ID'];
    createdAt: Scalars['DateTime'];
    updatedAt: Scalars['DateTime'];
    cancelled: Scalars['Boolean'];
    /** The price of a single unit, excluding tax and discounts */
    unitPrice: Scalars['Int'];
    /** The price of a single unit, including tax but excluding discounts */
    unitPriceWithTax: Scalars['Int'];
    /**
     * The price of a single unit including discounts, excluding tax.
     *
     * If Order-level discounts have been applied, this will not be the
     * actual taxable unit price (see `proratedUnitPrice`), but is generally the
     * correct price to display to customers to avoid confusion
     * about the internal handling of distributed Order-level discounts.
     */
    discountedUnitPrice: Scalars['Int'];
    /** The price of a single unit including discounts and tax */
    discountedUnitPriceWithTax: Scalars['Int'];
    /**
     * The actual unit price, taking into account both item discounts _and_ prorated (proportionally-distributed)
     * Order-level discounts. This value is the true economic value of the OrderItem, and is used in tax
     * and refund calculations.
     */
    proratedUnitPrice: Scalars['Int'];
    /** The proratedUnitPrice including tax */
    proratedUnitPriceWithTax: Scalars['Int'];
    unitTax: Scalars['Int'];
    taxRate: Scalars['Float'];
    adjustments: Array<Adjustment>;
    taxLines: Array<TaxLine>;
    fulfillment?: Maybe<Fulfillment>;
    refundId?: Maybe<Scalars['ID']>;
};

/** Returned when the maximum order size limit has been reached. */
export type OrderLimitError = ErrorResult & {
    errorCode: ErrorCode;
    message: Scalars['String'];
    maxItems: Scalars['Int'];
};

export type OrderLine = Node & {
    id: Scalars['ID'];
    createdAt: Scalars['DateTime'];
    updatedAt: Scalars['DateTime'];
    productVariant: ProductVariant;
    featuredAsset?: Maybe<Asset>;
    /** The price of a single unit, excluding tax and discounts */
    unitPrice: Scalars['Int'];
    /** The price of a single unit, including tax but excluding discounts */
    unitPriceWithTax: Scalars['Int'];
    /** Non-zero if the unitPrice has changed since it was initially added to Order */
    unitPriceChangeSinceAdded: Scalars['Int'];
    /** Non-zero if the unitPriceWithTax has changed since it was initially added to Order */
    unitPriceWithTaxChangeSinceAdded: Scalars['Int'];
    /**
     * The price of a single unit including discounts, excluding tax.
     *
     * If Order-level discounts have been applied, this will not be the
     * actual taxable unit price (see `proratedUnitPrice`), but is generally the
     * correct price to display to customers to avoid confusion
     * about the internal handling of distributed Order-level discounts.
     */
    discountedUnitPrice: Scalars['Int'];
    /** The price of a single unit including discounts and tax */
    discountedUnitPriceWithTax: Scalars['Int'];
    /**
     * The actual unit price, taking into account both item discounts _and_ prorated (proportionally-distributed)
     * Order-level discounts. This value is the true economic value of the OrderItem, and is used in tax
     * and refund calculations.
     */
    proratedUnitPrice: Scalars['Int'];
    /** The proratedUnitPrice including tax */
    proratedUnitPriceWithTax: Scalars['Int'];
    quantity: Scalars['Int'];
    items: Array<OrderItem>;
    taxRate: Scalars['Float'];
    /** The total price of the line excluding tax and discounts. */
    linePrice: Scalars['Int'];
    /** The total price of the line including tax but excluding discounts. */
    linePriceWithTax: Scalars['Int'];
    /** The price of the line including discounts, excluding tax */
    discountedLinePrice: Scalars['Int'];
    /** The price of the line including discounts and tax */
    discountedLinePriceWithTax: Scalars['Int'];
    /**
     * The actual line price, taking into account both item discounts _and_ prorated (proportionally-distributed)
     * Order-level discounts. This value is the true economic value of the OrderLine, and is used in tax
     * and refund calculations.
     */
    proratedLinePrice: Scalars['Int'];
    /** The proratedLinePrice including tax */
    proratedLinePriceWithTax: Scalars['Int'];
    /** The total tax on this line */
    lineTax: Scalars['Int'];
    discounts: Array<Discount>;
    taxLines: Array<TaxLine>;
    order: Order;
    customFields?: Maybe<Scalars['JSON']>;
};

export type OrderLineInput = {
    orderLineId: Scalars['ID'];
    quantity: Scalars['Int'];
};

export type OrderList = PaginatedList & {
    items: Array<Order>;
    totalItems: Scalars['Int'];
};

export type OrderListOptions = {
    /** Skips the first n results, for use in pagination */
    skip?: Maybe<Scalars['Int']>;
    /** Takes n results, for use in pagination */
    take?: Maybe<Scalars['Int']>;
    /** Specifies which properties to sort the results by */
    sort?: Maybe<OrderSortParameter>;
    /** Allows the results to be filtered */
    filter?: Maybe<OrderFilterParameter>;
    /** Specifies whether multiple "filter" arguments should be combines with a logical AND or OR operation. Defaults to AND. */
    filterOperator?: Maybe<LogicalOperator>;
};

export type OrderModification = Node & {
    id: Scalars['ID'];
    createdAt: Scalars['DateTime'];
    updatedAt: Scalars['DateTime'];
    priceChange: Scalars['Int'];
    note: Scalars['String'];
    orderItems?: Maybe<Array<OrderItem>>;
    surcharges?: Maybe<Array<Surcharge>>;
    payment?: Maybe<Payment>;
    refund?: Maybe<Refund>;
    isSettled: Scalars['Boolean'];
};

/** Returned when attempting to modify the contents of an Order that is not in the `Modifying` state. */
export type OrderModificationStateError = ErrorResult & {
    errorCode: ErrorCode;
    message: Scalars['String'];
};

export type OrderProcessState = {
    name: Scalars['String'];
    to: Array<Scalars['String']>;
};

export type OrderSortParameter = {
    customerLastName?: Maybe<SortOrder>;
    id?: Maybe<SortOrder>;
    createdAt?: Maybe<SortOrder>;
    updatedAt?: Maybe<SortOrder>;
    orderPlacedAt?: Maybe<SortOrder>;
    code?: Maybe<SortOrder>;
    state?: Maybe<SortOrder>;
    totalQuantity?: Maybe<SortOrder>;
    subTotal?: Maybe<SortOrder>;
    subTotalWithTax?: Maybe<SortOrder>;
    shipping?: Maybe<SortOrder>;
    shippingWithTax?: Maybe<SortOrder>;
    total?: Maybe<SortOrder>;
    totalWithTax?: Maybe<SortOrder>;
};

/** Returned if there is an error in transitioning the Order state */
export type OrderStateTransitionError = ErrorResult & {
    errorCode: ErrorCode;
    message: Scalars['String'];
    transitionError: Scalars['String'];
    fromState: Scalars['String'];
    toState: Scalars['String'];
};

/**
 * A summary of the taxes being applied to this order, grouped
 * by taxRate.
 */
export type OrderTaxSummary = {
    /** A description of this tax */
    description: Scalars['String'];
    /** The taxRate as a percentage */
    taxRate: Scalars['Float'];
    /** The total net price or OrderItems to which this taxRate applies */
    taxBase: Scalars['Int'];
    /** The total tax being applied to the Order at this taxRate */
    taxTotal: Scalars['Int'];
};

export type PaginatedList = {
    items: Array<Node>;
    totalItems: Scalars['Int'];
};

export type Payment = Node & {
    nextStates: Array<Scalars['String']>;
    id: Scalars['ID'];
    createdAt: Scalars['DateTime'];
    updatedAt: Scalars['DateTime'];
    method: Scalars['String'];
    amount: Scalars['Int'];
    state: Scalars['String'];
    transactionId?: Maybe<Scalars['String']>;
    errorMessage?: Maybe<Scalars['String']>;
    refunds: Array<Refund>;
    metadata?: Maybe<Scalars['JSON']>;
};

export type PaymentMethod = Node & {
    id: Scalars['ID'];
    createdAt: Scalars['DateTime'];
    updatedAt: Scalars['DateTime'];
    name: Scalars['String'];
    code: Scalars['String'];
    description: Scalars['String'];
    enabled: Scalars['Boolean'];
    checker?: Maybe<ConfigurableOperation>;
    handler: ConfigurableOperation;
    customFields?: Maybe<Scalars['JSON']>;
};

export type PaymentMethodFilterParameter = {
    id?: Maybe<IdOperators>;
    createdAt?: Maybe<DateOperators>;
    updatedAt?: Maybe<DateOperators>;
    name?: Maybe<StringOperators>;
    code?: Maybe<StringOperators>;
    description?: Maybe<StringOperators>;
    enabled?: Maybe<BooleanOperators>;
};

export type PaymentMethodList = PaginatedList & {
    items: Array<PaymentMethod>;
    totalItems: Scalars['Int'];
};

export type PaymentMethodListOptions = {
    /** Skips the first n results, for use in pagination */
    skip?: Maybe<Scalars['Int']>;
    /** Takes n results, for use in pagination */
    take?: Maybe<Scalars['Int']>;
    /** Specifies which properties to sort the results by */
    sort?: Maybe<PaymentMethodSortParameter>;
    /** Allows the results to be filtered */
    filter?: Maybe<PaymentMethodFilterParameter>;
    /** Specifies whether multiple "filter" arguments should be combines with a logical AND or OR operation. Defaults to AND. */
    filterOperator?: Maybe<LogicalOperator>;
};

/**
 * Returned when a call to modifyOrder fails to include a paymentMethod even
 * though the price has increased as a result of the changes.
 */
export type PaymentMethodMissingError = ErrorResult & {
    errorCode: ErrorCode;
    message: Scalars['String'];
};

export type PaymentMethodQuote = {
    id: Scalars['ID'];
    code: Scalars['String'];
    name: Scalars['String'];
    description: Scalars['String'];
    isEligible: Scalars['Boolean'];
    eligibilityMessage?: Maybe<Scalars['String']>;
    customFields?: Maybe<Scalars['JSON']>;
};

export type PaymentMethodSortParameter = {
    id?: Maybe<SortOrder>;
    createdAt?: Maybe<SortOrder>;
    updatedAt?: Maybe<SortOrder>;
    name?: Maybe<SortOrder>;
    code?: Maybe<SortOrder>;
    description?: Maybe<SortOrder>;
};

/** Returned if an attempting to refund a Payment against OrderLines from a different Order */
export type PaymentOrderMismatchError = ErrorResult & {
    errorCode: ErrorCode;
    message: Scalars['String'];
};

/** Returned when there is an error in transitioning the Payment state */
export type PaymentStateTransitionError = ErrorResult & {
    errorCode: ErrorCode;
    message: Scalars['String'];
    transitionError: Scalars['String'];
    fromState: Scalars['String'];
    toState: Scalars['String'];
};

/**
 * @description
 * Permissions for administrators and customers. Used to control access to
 * GraphQL resolvers via the {@link Allow} decorator.
 *
 * @docsCategory common
 */
export enum Permission {
    /** Authenticated means simply that the user is logged in */
    Authenticated = 'Authenticated',
    /** SuperAdmin has unrestricted access to all operations */
    SuperAdmin = 'SuperAdmin',
    /** Owner means the user owns this entity, e.g. a Customer's own Order */
    Owner = 'Owner',
    /** Public means any unauthenticated user may perform the operation */
    Public = 'Public',
    /** Grants permission to update GlobalSettings */
    UpdateGlobalSettings = 'UpdateGlobalSettings',
    /** Grants permission to create Products, Facets, Assets, Collections */
    CreateCatalog = 'CreateCatalog',
    /** Grants permission to read Products, Facets, Assets, Collections */
    ReadCatalog = 'ReadCatalog',
    /** Grants permission to update Products, Facets, Assets, Collections */
    UpdateCatalog = 'UpdateCatalog',
    /** Grants permission to delete Products, Facets, Assets, Collections */
    DeleteCatalog = 'DeleteCatalog',
    /** Grants permission to create PaymentMethods, ShippingMethods, TaxCategories, TaxRates, Zones, Countries, System & GlobalSettings */
    CreateSettings = 'CreateSettings',
    /** Grants permission to read PaymentMethods, ShippingMethods, TaxCategories, TaxRates, Zones, Countries, System & GlobalSettings */
    ReadSettings = 'ReadSettings',
    /** Grants permission to update PaymentMethods, ShippingMethods, TaxCategories, TaxRates, Zones, Countries, System & GlobalSettings */
    UpdateSettings = 'UpdateSettings',
    /** Grants permission to delete PaymentMethods, ShippingMethods, TaxCategories, TaxRates, Zones, Countries, System & GlobalSettings */
    DeleteSettings = 'DeleteSettings',
    /** Grants permission to create Administrator */
    CreateAdministrator = 'CreateAdministrator',
    /** Grants permission to read Administrator */
    ReadAdministrator = 'ReadAdministrator',
    /** Grants permission to update Administrator */
    UpdateAdministrator = 'UpdateAdministrator',
    /** Grants permission to delete Administrator */
    DeleteAdministrator = 'DeleteAdministrator',
    /** Grants permission to create Asset */
    CreateAsset = 'CreateAsset',
    /** Grants permission to read Asset */
    ReadAsset = 'ReadAsset',
    /** Grants permission to update Asset */
    UpdateAsset = 'UpdateAsset',
    /** Grants permission to delete Asset */
    DeleteAsset = 'DeleteAsset',
    /** Grants permission to create Channel */
    CreateChannel = 'CreateChannel',
    /** Grants permission to read Channel */
    ReadChannel = 'ReadChannel',
    /** Grants permission to update Channel */
    UpdateChannel = 'UpdateChannel',
    /** Grants permission to delete Channel */
    DeleteChannel = 'DeleteChannel',
    /** Grants permission to create Collection */
    CreateCollection = 'CreateCollection',
    /** Grants permission to read Collection */
    ReadCollection = 'ReadCollection',
    /** Grants permission to update Collection */
    UpdateCollection = 'UpdateCollection',
    /** Grants permission to delete Collection */
    DeleteCollection = 'DeleteCollection',
    /** Grants permission to create Country */
    CreateCountry = 'CreateCountry',
    /** Grants permission to read Country */
    ReadCountry = 'ReadCountry',
    /** Grants permission to update Country */
    UpdateCountry = 'UpdateCountry',
    /** Grants permission to delete Country */
    DeleteCountry = 'DeleteCountry',
    /** Grants permission to create Customer */
    CreateCustomer = 'CreateCustomer',
    /** Grants permission to read Customer */
    ReadCustomer = 'ReadCustomer',
    /** Grants permission to update Customer */
    UpdateCustomer = 'UpdateCustomer',
    /** Grants permission to delete Customer */
    DeleteCustomer = 'DeleteCustomer',
    /** Grants permission to create CustomerGroup */
    CreateCustomerGroup = 'CreateCustomerGroup',
    /** Grants permission to read CustomerGroup */
    ReadCustomerGroup = 'ReadCustomerGroup',
    /** Grants permission to update CustomerGroup */
    UpdateCustomerGroup = 'UpdateCustomerGroup',
    /** Grants permission to delete CustomerGroup */
    DeleteCustomerGroup = 'DeleteCustomerGroup',
    /** Grants permission to create Facet */
    CreateFacet = 'CreateFacet',
    /** Grants permission to read Facet */
    ReadFacet = 'ReadFacet',
    /** Grants permission to update Facet */
    UpdateFacet = 'UpdateFacet',
    /** Grants permission to delete Facet */
    DeleteFacet = 'DeleteFacet',
    /** Grants permission to create Order */
    CreateOrder = 'CreateOrder',
    /** Grants permission to read Order */
    ReadOrder = 'ReadOrder',
    /** Grants permission to update Order */
    UpdateOrder = 'UpdateOrder',
    /** Grants permission to delete Order */
    DeleteOrder = 'DeleteOrder',
    /** Grants permission to create PaymentMethod */
    CreatePaymentMethod = 'CreatePaymentMethod',
    /** Grants permission to read PaymentMethod */
    ReadPaymentMethod = 'ReadPaymentMethod',
    /** Grants permission to update PaymentMethod */
    UpdatePaymentMethod = 'UpdatePaymentMethod',
    /** Grants permission to delete PaymentMethod */
    DeletePaymentMethod = 'DeletePaymentMethod',
    /** Grants permission to create Product */
    CreateProduct = 'CreateProduct',
    /** Grants permission to read Product */
    ReadProduct = 'ReadProduct',
    /** Grants permission to update Product */
    UpdateProduct = 'UpdateProduct',
    /** Grants permission to delete Product */
    DeleteProduct = 'DeleteProduct',
    /** Grants permission to create Promotion */
    CreatePromotion = 'CreatePromotion',
    /** Grants permission to read Promotion */
    ReadPromotion = 'ReadPromotion',
    /** Grants permission to update Promotion */
    UpdatePromotion = 'UpdatePromotion',
    /** Grants permission to delete Promotion */
    DeletePromotion = 'DeletePromotion',
    /** Grants permission to create ShippingMethod */
    CreateShippingMethod = 'CreateShippingMethod',
    /** Grants permission to read ShippingMethod */
    ReadShippingMethod = 'ReadShippingMethod',
    /** Grants permission to update ShippingMethod */
    UpdateShippingMethod = 'UpdateShippingMethod',
    /** Grants permission to delete ShippingMethod */
    DeleteShippingMethod = 'DeleteShippingMethod',
    /** Grants permission to create Tag */
    CreateTag = 'CreateTag',
    /** Grants permission to read Tag */
    ReadTag = 'ReadTag',
    /** Grants permission to update Tag */
    UpdateTag = 'UpdateTag',
    /** Grants permission to delete Tag */
    DeleteTag = 'DeleteTag',
    /** Grants permission to create TaxCategory */
    CreateTaxCategory = 'CreateTaxCategory',
    /** Grants permission to read TaxCategory */
    ReadTaxCategory = 'ReadTaxCategory',
    /** Grants permission to update TaxCategory */
    UpdateTaxCategory = 'UpdateTaxCategory',
    /** Grants permission to delete TaxCategory */
    DeleteTaxCategory = 'DeleteTaxCategory',
    /** Grants permission to create TaxRate */
    CreateTaxRate = 'CreateTaxRate',
    /** Grants permission to read TaxRate */
    ReadTaxRate = 'ReadTaxRate',
    /** Grants permission to update TaxRate */
    UpdateTaxRate = 'UpdateTaxRate',
    /** Grants permission to delete TaxRate */
    DeleteTaxRate = 'DeleteTaxRate',
    /** Grants permission to create System */
    CreateSystem = 'CreateSystem',
    /** Grants permission to read System */
    ReadSystem = 'ReadSystem',
    /** Grants permission to update System */
    UpdateSystem = 'UpdateSystem',
    /** Grants permission to delete System */
    DeleteSystem = 'DeleteSystem',
    /** Grants permission to create Zone */
    CreateZone = 'CreateZone',
    /** Grants permission to read Zone */
    ReadZone = 'ReadZone',
    /** Grants permission to update Zone */
    UpdateZone = 'UpdateZone',
    /** Grants permission to delete Zone */
    DeleteZone = 'DeleteZone',
}

export type PermissionDefinition = {
    name: Scalars['String'];
    description: Scalars['String'];
    assignable: Scalars['Boolean'];
};

/** The price range where the result has more than one price */
export type PriceRange = {
    min: Scalars['Int'];
    max: Scalars['Int'];
};

export type Product = Node & {
    enabled: Scalars['Boolean'];
    channels: Array<Channel>;
    id: Scalars['ID'];
    createdAt: Scalars['DateTime'];
    updatedAt: Scalars['DateTime'];
    languageCode: LanguageCode;
    name: Scalars['String'];
    slug: Scalars['String'];
    description: Scalars['String'];
    featuredAsset?: Maybe<Asset>;
    assets: Array<Asset>;
    /** Returns all ProductVariants */
    variants: Array<ProductVariant>;
    /** Returns a paginated, sortable, filterable list of ProductVariants */
    variantList: ProductVariantList;
    optionGroups: Array<ProductOptionGroup>;
    facetValues: Array<FacetValue>;
    translations: Array<ProductTranslation>;
    collections: Array<Collection>;
    customFields?: Maybe<Scalars['JSON']>;
};

export type ProductVariantListArgs = {
    options?: Maybe<ProductVariantListOptions>;
};

export type ProductFilterParameter = {
    enabled?: Maybe<BooleanOperators>;
    id?: Maybe<IdOperators>;
    createdAt?: Maybe<DateOperators>;
    updatedAt?: Maybe<DateOperators>;
    languageCode?: Maybe<StringOperators>;
    name?: Maybe<StringOperators>;
    slug?: Maybe<StringOperators>;
    description?: Maybe<StringOperators>;
};

export type ProductList = PaginatedList & {
    items: Array<Product>;
    totalItems: Scalars['Int'];
};

export type ProductListOptions = {
    /** Skips the first n results, for use in pagination */
    skip?: Maybe<Scalars['Int']>;
    /** Takes n results, for use in pagination */
    take?: Maybe<Scalars['Int']>;
    /** Specifies which properties to sort the results by */
    sort?: Maybe<ProductSortParameter>;
    /** Allows the results to be filtered */
    filter?: Maybe<ProductFilterParameter>;
    /** Specifies whether multiple "filter" arguments should be combines with a logical AND or OR operation. Defaults to AND. */
    filterOperator?: Maybe<LogicalOperator>;
};

export type ProductOption = Node & {
    id: Scalars['ID'];
    createdAt: Scalars['DateTime'];
    updatedAt: Scalars['DateTime'];
    languageCode: LanguageCode;
    code: Scalars['String'];
    name: Scalars['String'];
    groupId: Scalars['ID'];
    group: ProductOptionGroup;
    translations: Array<ProductOptionTranslation>;
    customFields?: Maybe<Scalars['JSON']>;
};

export type ProductOptionGroup = Node & {
    id: Scalars['ID'];
    createdAt: Scalars['DateTime'];
    updatedAt: Scalars['DateTime'];
    languageCode: LanguageCode;
    code: Scalars['String'];
    name: Scalars['String'];
    options: Array<ProductOption>;
    translations: Array<ProductOptionGroupTranslation>;
    customFields?: Maybe<Scalars['JSON']>;
};

export type ProductOptionGroupTranslation = {
    id: Scalars['ID'];
    createdAt: Scalars['DateTime'];
    updatedAt: Scalars['DateTime'];
    languageCode: LanguageCode;
    name: Scalars['String'];
};

export type ProductOptionGroupTranslationInput = {
    id?: Maybe<Scalars['ID']>;
    languageCode: LanguageCode;
    name?: Maybe<Scalars['String']>;
    customFields?: Maybe<Scalars['JSON']>;
};

export type ProductOptionInUseError = ErrorResult & {
    errorCode: ErrorCode;
    message: Scalars['String'];
    optionGroupCode: Scalars['String'];
    productVariantCount: Scalars['Int'];
};

export type ProductOptionTranslation = {
    id: Scalars['ID'];
    createdAt: Scalars['DateTime'];
    updatedAt: Scalars['DateTime'];
    languageCode: LanguageCode;
    name: Scalars['String'];
};

export type ProductOptionTranslationInput = {
    id?: Maybe<Scalars['ID']>;
    languageCode: LanguageCode;
    name?: Maybe<Scalars['String']>;
    customFields?: Maybe<Scalars['JSON']>;
};

export type ProductSortParameter = {
    id?: Maybe<SortOrder>;
    createdAt?: Maybe<SortOrder>;
    updatedAt?: Maybe<SortOrder>;
    name?: Maybe<SortOrder>;
    slug?: Maybe<SortOrder>;
    description?: Maybe<SortOrder>;
};

export type ProductTranslation = {
    id: Scalars['ID'];
    createdAt: Scalars['DateTime'];
    updatedAt: Scalars['DateTime'];
    languageCode: LanguageCode;
    name: Scalars['String'];
    slug: Scalars['String'];
    description: Scalars['String'];
};

export type ProductTranslationInput = {
    id?: Maybe<Scalars['ID']>;
    languageCode: LanguageCode;
    name?: Maybe<Scalars['String']>;
    slug?: Maybe<Scalars['String']>;
    description?: Maybe<Scalars['String']>;
    customFields?: Maybe<Scalars['JSON']>;
};

export type ProductVariant = Node & {
    enabled: Scalars['Boolean'];
    trackInventory: GlobalFlag;
    stockOnHand: Scalars['Int'];
    stockAllocated: Scalars['Int'];
    outOfStockThreshold: Scalars['Int'];
    useGlobalOutOfStockThreshold: Scalars['Boolean'];
    stockMovements: StockMovementList;
    channels: Array<Channel>;
    id: Scalars['ID'];
    product: Product;
    productId: Scalars['ID'];
    createdAt: Scalars['DateTime'];
    updatedAt: Scalars['DateTime'];
    languageCode: LanguageCode;
    sku: Scalars['String'];
    name: Scalars['String'];
    featuredAsset?: Maybe<Asset>;
    assets: Array<Asset>;
    price: Scalars['Int'];
    currencyCode: CurrencyCode;
    priceWithTax: Scalars['Int'];
    stockLevel: Scalars['String'];
    taxRateApplied: TaxRate;
    taxCategory: TaxCategory;
    options: Array<ProductOption>;
    facetValues: Array<FacetValue>;
    translations: Array<ProductVariantTranslation>;
    customFields?: Maybe<Scalars['JSON']>;
};

export type ProductVariantStockMovementsArgs = {
    options?: Maybe<StockMovementListOptions>;
};

export type ProductVariantFilterParameter = {
    enabled?: Maybe<BooleanOperators>;
    trackInventory?: Maybe<StringOperators>;
    stockOnHand?: Maybe<NumberOperators>;
    stockAllocated?: Maybe<NumberOperators>;
    outOfStockThreshold?: Maybe<NumberOperators>;
    useGlobalOutOfStockThreshold?: Maybe<BooleanOperators>;
    id?: Maybe<IdOperators>;
    productId?: Maybe<IdOperators>;
    createdAt?: Maybe<DateOperators>;
    updatedAt?: Maybe<DateOperators>;
    languageCode?: Maybe<StringOperators>;
    sku?: Maybe<StringOperators>;
    name?: Maybe<StringOperators>;
    price?: Maybe<NumberOperators>;
    currencyCode?: Maybe<StringOperators>;
    priceWithTax?: Maybe<NumberOperators>;
    stockLevel?: Maybe<StringOperators>;
};

export type ProductVariantList = PaginatedList & {
    items: Array<ProductVariant>;
    totalItems: Scalars['Int'];
};

export type ProductVariantListOptions = {
    /** Skips the first n results, for use in pagination */
    skip?: Maybe<Scalars['Int']>;
    /** Takes n results, for use in pagination */
    take?: Maybe<Scalars['Int']>;
    /** Specifies which properties to sort the results by */
    sort?: Maybe<ProductVariantSortParameter>;
    /** Allows the results to be filtered */
    filter?: Maybe<ProductVariantFilterParameter>;
    /** Specifies whether multiple "filter" arguments should be combines with a logical AND or OR operation. Defaults to AND. */
    filterOperator?: Maybe<LogicalOperator>;
};

export type ProductVariantSortParameter = {
    stockOnHand?: Maybe<SortOrder>;
    stockAllocated?: Maybe<SortOrder>;
    outOfStockThreshold?: Maybe<SortOrder>;
    id?: Maybe<SortOrder>;
    productId?: Maybe<SortOrder>;
    createdAt?: Maybe<SortOrder>;
    updatedAt?: Maybe<SortOrder>;
    sku?: Maybe<SortOrder>;
    name?: Maybe<SortOrder>;
    price?: Maybe<SortOrder>;
    priceWithTax?: Maybe<SortOrder>;
    stockLevel?: Maybe<SortOrder>;
};

export type ProductVariantTranslation = {
    id: Scalars['ID'];
    createdAt: Scalars['DateTime'];
    updatedAt: Scalars['DateTime'];
    languageCode: LanguageCode;
    name: Scalars['String'];
};

export type ProductVariantTranslationInput = {
    id?: Maybe<Scalars['ID']>;
    languageCode: LanguageCode;
    name?: Maybe<Scalars['String']>;
    customFields?: Maybe<Scalars['JSON']>;
};

export type Promotion = Node & {
    id: Scalars['ID'];
    createdAt: Scalars['DateTime'];
    updatedAt: Scalars['DateTime'];
    startsAt?: Maybe<Scalars['DateTime']>;
    endsAt?: Maybe<Scalars['DateTime']>;
    couponCode?: Maybe<Scalars['String']>;
    perCustomerUsageLimit?: Maybe<Scalars['Int']>;
    name: Scalars['String'];
    enabled: Scalars['Boolean'];
    conditions: Array<ConfigurableOperation>;
    actions: Array<ConfigurableOperation>;
    customFields?: Maybe<Scalars['JSON']>;
};

export type PromotionFilterParameter = {
    id?: Maybe<IdOperators>;
    createdAt?: Maybe<DateOperators>;
    updatedAt?: Maybe<DateOperators>;
    startsAt?: Maybe<DateOperators>;
    endsAt?: Maybe<DateOperators>;
    couponCode?: Maybe<StringOperators>;
    perCustomerUsageLimit?: Maybe<NumberOperators>;
    name?: Maybe<StringOperators>;
    enabled?: Maybe<BooleanOperators>;
};

export type PromotionList = PaginatedList & {
    items: Array<Promotion>;
    totalItems: Scalars['Int'];
};

export type PromotionListOptions = {
    /** Skips the first n results, for use in pagination */
    skip?: Maybe<Scalars['Int']>;
    /** Takes n results, for use in pagination */
    take?: Maybe<Scalars['Int']>;
    /** Specifies which properties to sort the results by */
    sort?: Maybe<PromotionSortParameter>;
    /** Allows the results to be filtered */
    filter?: Maybe<PromotionFilterParameter>;
    /** Specifies whether multiple "filter" arguments should be combines with a logical AND or OR operation. Defaults to AND. */
    filterOperator?: Maybe<LogicalOperator>;
};

export type PromotionSortParameter = {
    id?: Maybe<SortOrder>;
    createdAt?: Maybe<SortOrder>;
    updatedAt?: Maybe<SortOrder>;
    startsAt?: Maybe<SortOrder>;
    endsAt?: Maybe<SortOrder>;
    couponCode?: Maybe<SortOrder>;
    perCustomerUsageLimit?: Maybe<SortOrder>;
    name?: Maybe<SortOrder>;
};

/** Returned if the specified quantity of an OrderLine is greater than the number of items in that line */
export type QuantityTooGreatError = ErrorResult & {
    errorCode: ErrorCode;
    message: Scalars['String'];
};

export type Query = {
    administrators: AdministratorList;
    administrator?: Maybe<Administrator>;
    activeAdministrator?: Maybe<Administrator>;
    /** Get a list of Assets */
    assets: AssetList;
    /** Get a single Asset by id */
    asset?: Maybe<Asset>;
    me?: Maybe<CurrentUser>;
    channels: Array<Channel>;
    channel?: Maybe<Channel>;
    activeChannel: Channel;
    collections: CollectionList;
    /** Get a Collection either by id or slug. If neither id nor slug is specified, an error will result. */
    collection?: Maybe<Collection>;
    collectionFilters: Array<ConfigurableOperationDefinition>;
    countries: CountryList;
    country?: Maybe<Country>;
    customerGroups: CustomerGroupList;
    customerGroup?: Maybe<CustomerGroup>;
    customers: CustomerList;
    customer?: Maybe<Customer>;
    facets: FacetList;
    facet?: Maybe<Facet>;
    globalSettings: GlobalSettings;
    job?: Maybe<Job>;
    jobs: JobList;
    jobsById: Array<Job>;
    jobQueues: Array<JobQueue>;
    jobBufferSize: Array<JobBufferSize>;
    order?: Maybe<Order>;
    orders: OrderList;
    paymentMethods: PaymentMethodList;
    paymentMethod?: Maybe<PaymentMethod>;
    paymentMethodEligibilityCheckers: Array<ConfigurableOperationDefinition>;
    paymentMethodHandlers: Array<ConfigurableOperationDefinition>;
    productOptionGroups: Array<ProductOptionGroup>;
    productOptionGroup?: Maybe<ProductOptionGroup>;
    search: SearchResponse;
    pendingSearchIndexUpdates: Scalars['Int'];
    /** List Products */
    products: ProductList;
    /** Get a Product either by id or slug. If neither id nor slug is specified, an error will result. */
    product?: Maybe<Product>;
    /** List ProductVariants either all or for the specific product. */
    productVariants: ProductVariantList;
    /** Get a ProductVariant by id */
    productVariant?: Maybe<ProductVariant>;
    promotion?: Maybe<Promotion>;
    promotions: PromotionList;
    promotionConditions: Array<ConfigurableOperationDefinition>;
    promotionActions: Array<ConfigurableOperationDefinition>;
    roles: RoleList;
    role?: Maybe<Role>;
    shippingMethods: ShippingMethodList;
    shippingMethod?: Maybe<ShippingMethod>;
    shippingEligibilityCheckers: Array<ConfigurableOperationDefinition>;
    shippingCalculators: Array<ConfigurableOperationDefinition>;
    fulfillmentHandlers: Array<ConfigurableOperationDefinition>;
    testShippingMethod: TestShippingMethodResult;
    testEligibleShippingMethods: Array<ShippingMethodQuote>;
    tag: Tag;
    tags: TagList;
    taxCategories: Array<TaxCategory>;
    taxCategory?: Maybe<TaxCategory>;
    taxRates: TaxRateList;
    taxRate?: Maybe<TaxRate>;
    zones: Array<Zone>;
    zone?: Maybe<Zone>;
};

export type QueryAdministratorsArgs = {
    options?: Maybe<AdministratorListOptions>;
};

export type QueryAdministratorArgs = {
    id: Scalars['ID'];
};

export type QueryAssetsArgs = {
    options?: Maybe<AssetListOptions>;
};

export type QueryAssetArgs = {
    id: Scalars['ID'];
};

export type QueryChannelArgs = {
    id: Scalars['ID'];
};

export type QueryCollectionsArgs = {
    options?: Maybe<CollectionListOptions>;
};

export type QueryCollectionArgs = {
    id?: Maybe<Scalars['ID']>;
    slug?: Maybe<Scalars['String']>;
};

export type QueryCountriesArgs = {
    options?: Maybe<CountryListOptions>;
};

export type QueryCountryArgs = {
    id: Scalars['ID'];
};

export type QueryCustomerGroupsArgs = {
    options?: Maybe<CustomerGroupListOptions>;
};

export type QueryCustomerGroupArgs = {
    id: Scalars['ID'];
};

export type QueryCustomersArgs = {
    options?: Maybe<CustomerListOptions>;
};

export type QueryCustomerArgs = {
    id: Scalars['ID'];
};

export type QueryFacetsArgs = {
    options?: Maybe<FacetListOptions>;
};

export type QueryFacetArgs = {
    id: Scalars['ID'];
};

export type QueryJobArgs = {
    jobId: Scalars['ID'];
};

export type QueryJobsArgs = {
    options?: Maybe<JobListOptions>;
};

export type QueryJobsByIdArgs = {
    jobIds: Array<Scalars['ID']>;
};

export type QueryJobBufferSizeArgs = {
    bufferIds?: Maybe<Array<Scalars['String']>>;
};

export type QueryOrderArgs = {
    id: Scalars['ID'];
};

export type QueryOrdersArgs = {
    options?: Maybe<OrderListOptions>;
};

export type QueryPaymentMethodsArgs = {
    options?: Maybe<PaymentMethodListOptions>;
};

export type QueryPaymentMethodArgs = {
    id: Scalars['ID'];
};

export type QueryProductOptionGroupsArgs = {
    filterTerm?: Maybe<Scalars['String']>;
};

export type QueryProductOptionGroupArgs = {
    id: Scalars['ID'];
};

export type QuerySearchArgs = {
    input: SearchInput;
};

export type QueryProductsArgs = {
    options?: Maybe<ProductListOptions>;
};

export type QueryProductArgs = {
    id?: Maybe<Scalars['ID']>;
    slug?: Maybe<Scalars['String']>;
};

export type QueryProductVariantsArgs = {
    options?: Maybe<ProductVariantListOptions>;
    productId?: Maybe<Scalars['ID']>;
};

export type QueryProductVariantArgs = {
    id: Scalars['ID'];
};

export type QueryPromotionArgs = {
    id: Scalars['ID'];
};

export type QueryPromotionsArgs = {
    options?: Maybe<PromotionListOptions>;
};

export type QueryRolesArgs = {
    options?: Maybe<RoleListOptions>;
};

export type QueryRoleArgs = {
    id: Scalars['ID'];
};

export type QueryShippingMethodsArgs = {
    options?: Maybe<ShippingMethodListOptions>;
};

export type QueryShippingMethodArgs = {
    id: Scalars['ID'];
};

export type QueryTestShippingMethodArgs = {
    input: TestShippingMethodInput;
};

export type QueryTestEligibleShippingMethodsArgs = {
    input: TestEligibleShippingMethodsInput;
};

export type QueryTagArgs = {
    id: Scalars['ID'];
};

export type QueryTagsArgs = {
    options?: Maybe<TagListOptions>;
};

export type QueryTaxCategoryArgs = {
    id: Scalars['ID'];
};

export type QueryTaxRatesArgs = {
    options?: Maybe<TaxRateListOptions>;
};

export type QueryTaxRateArgs = {
    id: Scalars['ID'];
};

export type QueryZoneArgs = {
    id: Scalars['ID'];
};

export type Refund = Node & {
    id: Scalars['ID'];
    createdAt: Scalars['DateTime'];
    updatedAt: Scalars['DateTime'];
    items: Scalars['Int'];
    shipping: Scalars['Int'];
    adjustment: Scalars['Int'];
    total: Scalars['Int'];
    method?: Maybe<Scalars['String']>;
    state: Scalars['String'];
    transactionId?: Maybe<Scalars['String']>;
    reason?: Maybe<Scalars['String']>;
    orderItems: Array<OrderItem>;
    paymentId: Scalars['ID'];
    metadata?: Maybe<Scalars['JSON']>;
};

export type RefundOrderInput = {
    lines: Array<OrderLineInput>;
    shipping: Scalars['Int'];
    adjustment: Scalars['Int'];
    paymentId: Scalars['ID'];
    reason?: Maybe<Scalars['String']>;
};

export type RefundOrderResult =
    | Refund
    | QuantityTooGreatError
    | NothingToRefundError
    | OrderStateTransitionError
    | MultipleOrderError
    | PaymentOrderMismatchError
    | RefundOrderStateError
    | AlreadyRefundedError
    | RefundStateTransitionError;

/** Returned if an attempting to refund an Order which is not in the expected state */
export type RefundOrderStateError = ErrorResult & {
    errorCode: ErrorCode;
    message: Scalars['String'];
    orderState: Scalars['String'];
};

/**
 * Returned when a call to modifyOrder fails to include a refundPaymentId even
 * though the price has decreased as a result of the changes.
 */
export type RefundPaymentIdMissingError = ErrorResult & {
    errorCode: ErrorCode;
    message: Scalars['String'];
};

/** Returned when there is an error in transitioning the Refund state */
export type RefundStateTransitionError = ErrorResult & {
    errorCode: ErrorCode;
    message: Scalars['String'];
    transitionError: Scalars['String'];
    fromState: Scalars['String'];
    toState: Scalars['String'];
};

export type RelationCustomFieldConfig = CustomField & {
    name: Scalars['String'];
    type: Scalars['String'];
    list: Scalars['Boolean'];
    label?: Maybe<Array<LocalizedString>>;
    description?: Maybe<Array<LocalizedString>>;
    readonly?: Maybe<Scalars['Boolean']>;
    internal?: Maybe<Scalars['Boolean']>;
    nullable?: Maybe<Scalars['Boolean']>;
    entity: Scalars['String'];
    scalarFields: Array<Scalars['String']>;
    ui?: Maybe<Scalars['JSON']>;
};

export type Release = Node &
    StockMovement & {
        id: Scalars['ID'];
        createdAt: Scalars['DateTime'];
        updatedAt: Scalars['DateTime'];
        productVariant: ProductVariant;
        type: StockMovementType;
        quantity: Scalars['Int'];
        orderItem: OrderItem;
    };

export type RemoveOptionGroupFromProductResult = Product | ProductOptionInUseError;

export type RemoveProductVariantsFromChannelInput = {
    productVariantIds: Array<Scalars['ID']>;
    channelId: Scalars['ID'];
};

export type RemoveProductsFromChannelInput = {
    productIds: Array<Scalars['ID']>;
    channelId: Scalars['ID'];
};

export type RemovePromotionsFromChannelInput = {
    promotionIds: Array<Scalars['ID']>;
    channelId: Scalars['ID'];
};

export type Return = Node &
    StockMovement & {
        id: Scalars['ID'];
        createdAt: Scalars['DateTime'];
        updatedAt: Scalars['DateTime'];
        productVariant: ProductVariant;
        type: StockMovementType;
        quantity: Scalars['Int'];
        orderItem: OrderItem;
    };

export type Role = Node & {
    id: Scalars['ID'];
    createdAt: Scalars['DateTime'];
    updatedAt: Scalars['DateTime'];
    code: Scalars['String'];
    description: Scalars['String'];
    permissions: Array<Permission>;
    channels: Array<Channel>;
};

export type RoleFilterParameter = {
    id?: Maybe<IdOperators>;
    createdAt?: Maybe<DateOperators>;
    updatedAt?: Maybe<DateOperators>;
    code?: Maybe<StringOperators>;
    description?: Maybe<StringOperators>;
};

export type RoleList = PaginatedList & {
    items: Array<Role>;
    totalItems: Scalars['Int'];
};

export type RoleListOptions = {
    /** Skips the first n results, for use in pagination */
    skip?: Maybe<Scalars['Int']>;
    /** Takes n results, for use in pagination */
    take?: Maybe<Scalars['Int']>;
    /** Specifies which properties to sort the results by */
    sort?: Maybe<RoleSortParameter>;
    /** Allows the results to be filtered */
    filter?: Maybe<RoleFilterParameter>;
    /** Specifies whether multiple "filter" arguments should be combines with a logical AND or OR operation. Defaults to AND. */
    filterOperator?: Maybe<LogicalOperator>;
};

export type RoleSortParameter = {
    id?: Maybe<SortOrder>;
    createdAt?: Maybe<SortOrder>;
    updatedAt?: Maybe<SortOrder>;
    code?: Maybe<SortOrder>;
    description?: Maybe<SortOrder>;
};

export type Sale = Node &
    StockMovement & {
        id: Scalars['ID'];
        createdAt: Scalars['DateTime'];
        updatedAt: Scalars['DateTime'];
        productVariant: ProductVariant;
        type: StockMovementType;
        quantity: Scalars['Int'];
        orderItem: OrderItem;
    };

export type SearchInput = {
    term?: Maybe<Scalars['String']>;
    facetValueIds?: Maybe<Array<Scalars['ID']>>;
    facetValueOperator?: Maybe<LogicalOperator>;
    facetValueFilters?: Maybe<Array<FacetValueFilterInput>>;
    collectionId?: Maybe<Scalars['ID']>;
    collectionSlug?: Maybe<Scalars['String']>;
    groupByProduct?: Maybe<Scalars['Boolean']>;
    take?: Maybe<Scalars['Int']>;
    skip?: Maybe<Scalars['Int']>;
    sort?: Maybe<SearchResultSortParameter>;
};

export type SearchReindexResponse = {
    success: Scalars['Boolean'];
};

export type SearchResponse = {
    items: Array<SearchResult>;
    totalItems: Scalars['Int'];
    facetValues: Array<FacetValueResult>;
    collections: Array<CollectionResult>;
};

export type SearchResult = {
    enabled: Scalars['Boolean'];
    /** An array of ids of the Channels in which this result appears */
    channelIds: Array<Scalars['ID']>;
    sku: Scalars['String'];
    slug: Scalars['String'];
    productId: Scalars['ID'];
    productName: Scalars['String'];
    productAsset?: Maybe<SearchResultAsset>;
    productVariantId: Scalars['ID'];
    productVariantName: Scalars['String'];
    productVariantAsset?: Maybe<SearchResultAsset>;
    price: SearchResultPrice;
    priceWithTax: SearchResultPrice;
    currencyCode: CurrencyCode;
    description: Scalars['String'];
    facetIds: Array<Scalars['ID']>;
    facetValueIds: Array<Scalars['ID']>;
    /** An array of ids of the Collections in which this result appears */
    collectionIds: Array<Scalars['ID']>;
    /** A relevance score for the result. Differs between database implementations */
    score: Scalars['Float'];
};

export type SearchResultAsset = {
    id: Scalars['ID'];
    preview: Scalars['String'];
    focalPoint?: Maybe<Coordinate>;
};

/** The price of a search result product, either as a range or as a single price */
export type SearchResultPrice = PriceRange | SinglePrice;

export type SearchResultSortParameter = {
    name?: Maybe<SortOrder>;
    price?: Maybe<SortOrder>;
};

export type ServerConfig = {
    orderProcess: Array<OrderProcessState>;
    permittedAssetTypes: Array<Scalars['String']>;
    permissions: Array<PermissionDefinition>;
    customFieldConfig: CustomFields;
};

/** Returned if the Payment settlement fails */
export type SettlePaymentError = ErrorResult & {
    errorCode: ErrorCode;
    message: Scalars['String'];
    paymentErrorMessage: Scalars['String'];
};

export type SettlePaymentResult =
    | Payment
    | SettlePaymentError
    | PaymentStateTransitionError
    | OrderStateTransitionError;

export type SettleRefundInput = {
    id: Scalars['ID'];
    transactionId: Scalars['String'];
};

export type SettleRefundResult = Refund | RefundStateTransitionError;

export type ShippingLine = {
    shippingMethod: ShippingMethod;
    price: Scalars['Int'];
    priceWithTax: Scalars['Int'];
    discountedPrice: Scalars['Int'];
    discountedPriceWithTax: Scalars['Int'];
    discounts: Array<Discount>;
};

export type ShippingMethod = Node & {
    id: Scalars['ID'];
    createdAt: Scalars['DateTime'];
    updatedAt: Scalars['DateTime'];
    code: Scalars['String'];
    name: Scalars['String'];
    description: Scalars['String'];
    fulfillmentHandlerCode: Scalars['String'];
    checker: ConfigurableOperation;
    calculator: ConfigurableOperation;
    translations: Array<ShippingMethodTranslation>;
    customFields?: Maybe<Scalars['JSON']>;
};

export type ShippingMethodFilterParameter = {
    id?: Maybe<IdOperators>;
    createdAt?: Maybe<DateOperators>;
    updatedAt?: Maybe<DateOperators>;
    code?: Maybe<StringOperators>;
    name?: Maybe<StringOperators>;
    description?: Maybe<StringOperators>;
    fulfillmentHandlerCode?: Maybe<StringOperators>;
};

export type ShippingMethodList = PaginatedList & {
    items: Array<ShippingMethod>;
    totalItems: Scalars['Int'];
};

export type ShippingMethodListOptions = {
    /** Skips the first n results, for use in pagination */
    skip?: Maybe<Scalars['Int']>;
    /** Takes n results, for use in pagination */
    take?: Maybe<Scalars['Int']>;
    /** Specifies which properties to sort the results by */
    sort?: Maybe<ShippingMethodSortParameter>;
    /** Allows the results to be filtered */
    filter?: Maybe<ShippingMethodFilterParameter>;
    /** Specifies whether multiple "filter" arguments should be combines with a logical AND or OR operation. Defaults to AND. */
    filterOperator?: Maybe<LogicalOperator>;
};

export type ShippingMethodQuote = {
    id: Scalars['ID'];
    price: Scalars['Int'];
    priceWithTax: Scalars['Int'];
    code: Scalars['String'];
    name: Scalars['String'];
    description: Scalars['String'];
    /** Any optional metadata returned by the ShippingCalculator in the ShippingCalculationResult */
    metadata?: Maybe<Scalars['JSON']>;
    customFields?: Maybe<Scalars['JSON']>;
};

export type ShippingMethodSortParameter = {
    id?: Maybe<SortOrder>;
    createdAt?: Maybe<SortOrder>;
    updatedAt?: Maybe<SortOrder>;
    code?: Maybe<SortOrder>;
    name?: Maybe<SortOrder>;
    description?: Maybe<SortOrder>;
    fulfillmentHandlerCode?: Maybe<SortOrder>;
};

export type ShippingMethodTranslation = {
    id: Scalars['ID'];
    createdAt: Scalars['DateTime'];
    updatedAt: Scalars['DateTime'];
    languageCode: LanguageCode;
    name: Scalars['String'];
    description: Scalars['String'];
};

export type ShippingMethodTranslationInput = {
    id?: Maybe<Scalars['ID']>;
    languageCode: LanguageCode;
    name?: Maybe<Scalars['String']>;
    description?: Maybe<Scalars['String']>;
    customFields?: Maybe<Scalars['JSON']>;
};

/** The price value where the result has a single price */
export type SinglePrice = {
    value: Scalars['Int'];
};

export enum SortOrder {
    ASC = 'ASC',
    DESC = 'DESC',
}

export type StockAdjustment = Node &
    StockMovement & {
        id: Scalars['ID'];
        createdAt: Scalars['DateTime'];
        updatedAt: Scalars['DateTime'];
        productVariant: ProductVariant;
        type: StockMovementType;
        quantity: Scalars['Int'];
    };

export type StockMovement = {
    id: Scalars['ID'];
    createdAt: Scalars['DateTime'];
    updatedAt: Scalars['DateTime'];
    productVariant: ProductVariant;
    type: StockMovementType;
    quantity: Scalars['Int'];
};

export type StockMovementItem = StockAdjustment | Allocation | Sale | Cancellation | Return | Release;

export type StockMovementList = {
    items: Array<StockMovementItem>;
    totalItems: Scalars['Int'];
};

export type StockMovementListOptions = {
    type?: Maybe<StockMovementType>;
    skip?: Maybe<Scalars['Int']>;
    take?: Maybe<Scalars['Int']>;
};

export enum StockMovementType {
    ADJUSTMENT = 'ADJUSTMENT',
    ALLOCATION = 'ALLOCATION',
    RELEASE = 'RELEASE',
    SALE = 'SALE',
    CANCELLATION = 'CANCELLATION',
    RETURN = 'RETURN',
}

export type StringCustomFieldConfig = CustomField & {
    name: Scalars['String'];
    type: Scalars['String'];
    list: Scalars['Boolean'];
    length?: Maybe<Scalars['Int']>;
    label?: Maybe<Array<LocalizedString>>;
    description?: Maybe<Array<LocalizedString>>;
    readonly?: Maybe<Scalars['Boolean']>;
    internal?: Maybe<Scalars['Boolean']>;
    nullable?: Maybe<Scalars['Boolean']>;
    pattern?: Maybe<Scalars['String']>;
    options?: Maybe<Array<StringFieldOption>>;
    ui?: Maybe<Scalars['JSON']>;
};

export type StringFieldOption = {
    value: Scalars['String'];
    label?: Maybe<Array<LocalizedString>>;
};

/** Operators for filtering on a list of String fields */
export type StringListOperators = {
    inList: Scalars['String'];
};

/** Operators for filtering on a String field */
export type StringOperators = {
    eq?: Maybe<Scalars['String']>;
    notEq?: Maybe<Scalars['String']>;
    contains?: Maybe<Scalars['String']>;
    notContains?: Maybe<Scalars['String']>;
    in?: Maybe<Array<Scalars['String']>>;
    notIn?: Maybe<Array<Scalars['String']>>;
    regex?: Maybe<Scalars['String']>;
};

/** Indicates that an operation succeeded, where we do not want to return any more specific information. */
export type Success = {
    success: Scalars['Boolean'];
};

export type Surcharge = Node & {
    id: Scalars['ID'];
    createdAt: Scalars['DateTime'];
    updatedAt: Scalars['DateTime'];
    description: Scalars['String'];
    sku?: Maybe<Scalars['String']>;
    taxLines: Array<TaxLine>;
    price: Scalars['Int'];
    priceWithTax: Scalars['Int'];
    taxRate: Scalars['Float'];
};

export type SurchargeInput = {
    description: Scalars['String'];
    sku?: Maybe<Scalars['String']>;
    price: Scalars['Int'];
    priceIncludesTax: Scalars['Boolean'];
    taxRate?: Maybe<Scalars['Float']>;
    taxDescription?: Maybe<Scalars['String']>;
};

export type Tag = Node & {
    id: Scalars['ID'];
    createdAt: Scalars['DateTime'];
    updatedAt: Scalars['DateTime'];
    value: Scalars['String'];
};

export type TagFilterParameter = {
    id?: Maybe<IdOperators>;
    createdAt?: Maybe<DateOperators>;
    updatedAt?: Maybe<DateOperators>;
    value?: Maybe<StringOperators>;
};

export type TagList = PaginatedList & {
    items: Array<Tag>;
    totalItems: Scalars['Int'];
};

export type TagListOptions = {
    /** Skips the first n results, for use in pagination */
    skip?: Maybe<Scalars['Int']>;
    /** Takes n results, for use in pagination */
    take?: Maybe<Scalars['Int']>;
    /** Specifies which properties to sort the results by */
    sort?: Maybe<TagSortParameter>;
    /** Allows the results to be filtered */
    filter?: Maybe<TagFilterParameter>;
    /** Specifies whether multiple "filter" arguments should be combines with a logical AND or OR operation. Defaults to AND. */
    filterOperator?: Maybe<LogicalOperator>;
};

export type TagSortParameter = {
    id?: Maybe<SortOrder>;
    createdAt?: Maybe<SortOrder>;
    updatedAt?: Maybe<SortOrder>;
    value?: Maybe<SortOrder>;
};

export type TaxCategory = Node & {
    id: Scalars['ID'];
    createdAt: Scalars['DateTime'];
    updatedAt: Scalars['DateTime'];
    name: Scalars['String'];
    isDefault: Scalars['Boolean'];
    customFields?: Maybe<Scalars['JSON']>;
};

export type TaxLine = {
    description: Scalars['String'];
    taxRate: Scalars['Float'];
};

export type TaxRate = Node & {
    id: Scalars['ID'];
    createdAt: Scalars['DateTime'];
    updatedAt: Scalars['DateTime'];
    name: Scalars['String'];
    enabled: Scalars['Boolean'];
    value: Scalars['Float'];
    category: TaxCategory;
    zone: Zone;
    customerGroup?: Maybe<CustomerGroup>;
    customFields?: Maybe<Scalars['JSON']>;
};

export type TaxRateFilterParameter = {
    id?: Maybe<IdOperators>;
    createdAt?: Maybe<DateOperators>;
    updatedAt?: Maybe<DateOperators>;
    name?: Maybe<StringOperators>;
    enabled?: Maybe<BooleanOperators>;
    value?: Maybe<NumberOperators>;
};

export type TaxRateList = PaginatedList & {
    items: Array<TaxRate>;
    totalItems: Scalars['Int'];
};

export type TaxRateListOptions = {
    /** Skips the first n results, for use in pagination */
    skip?: Maybe<Scalars['Int']>;
    /** Takes n results, for use in pagination */
    take?: Maybe<Scalars['Int']>;
    /** Specifies which properties to sort the results by */
    sort?: Maybe<TaxRateSortParameter>;
    /** Allows the results to be filtered */
    filter?: Maybe<TaxRateFilterParameter>;
    /** Specifies whether multiple "filter" arguments should be combines with a logical AND or OR operation. Defaults to AND. */
    filterOperator?: Maybe<LogicalOperator>;
};

export type TaxRateSortParameter = {
    id?: Maybe<SortOrder>;
    createdAt?: Maybe<SortOrder>;
    updatedAt?: Maybe<SortOrder>;
    name?: Maybe<SortOrder>;
    value?: Maybe<SortOrder>;
};

export type TestEligibleShippingMethodsInput = {
    shippingAddress: CreateAddressInput;
    lines: Array<TestShippingMethodOrderLineInput>;
};

export type TestShippingMethodInput = {
    checker: ConfigurableOperationInput;
    calculator: ConfigurableOperationInput;
    shippingAddress: CreateAddressInput;
    lines: Array<TestShippingMethodOrderLineInput>;
};

export type TestShippingMethodOrderLineInput = {
    productVariantId: Scalars['ID'];
    quantity: Scalars['Int'];
};

export type TestShippingMethodQuote = {
    price: Scalars['Int'];
    priceWithTax: Scalars['Int'];
    metadata?: Maybe<Scalars['JSON']>;
};

export type TestShippingMethodResult = {
    eligible: Scalars['Boolean'];
    quote?: Maybe<TestShippingMethodQuote>;
};

export type TextCustomFieldConfig = CustomField & {
    name: Scalars['String'];
    type: Scalars['String'];
    list: Scalars['Boolean'];
    label?: Maybe<Array<LocalizedString>>;
    description?: Maybe<Array<LocalizedString>>;
    readonly?: Maybe<Scalars['Boolean']>;
    internal?: Maybe<Scalars['Boolean']>;
    nullable?: Maybe<Scalars['Boolean']>;
    ui?: Maybe<Scalars['JSON']>;
};

export type TransitionFulfillmentToStateResult = Fulfillment | FulfillmentStateTransitionError;

export type TransitionOrderToStateResult = Order | OrderStateTransitionError;

export type TransitionPaymentToStateResult = Payment | PaymentStateTransitionError;

export type UpdateActiveAdministratorInput = {
    firstName?: Maybe<Scalars['String']>;
    lastName?: Maybe<Scalars['String']>;
    emailAddress?: Maybe<Scalars['String']>;
    password?: Maybe<Scalars['String']>;
    customFields?: Maybe<Scalars['JSON']>;
};

export type UpdateAddressInput = {
    id: Scalars['ID'];
    fullName?: Maybe<Scalars['String']>;
    company?: Maybe<Scalars['String']>;
    streetLine1?: Maybe<Scalars['String']>;
    streetLine2?: Maybe<Scalars['String']>;
    city?: Maybe<Scalars['String']>;
    province?: Maybe<Scalars['String']>;
    postalCode?: Maybe<Scalars['String']>;
    countryCode?: Maybe<Scalars['String']>;
    phoneNumber?: Maybe<Scalars['String']>;
    defaultShippingAddress?: Maybe<Scalars['Boolean']>;
    defaultBillingAddress?: Maybe<Scalars['Boolean']>;
    customFields?: Maybe<Scalars['JSON']>;
};

export type UpdateAdministratorInput = {
    id: Scalars['ID'];
    firstName?: Maybe<Scalars['String']>;
    lastName?: Maybe<Scalars['String']>;
    emailAddress?: Maybe<Scalars['String']>;
    password?: Maybe<Scalars['String']>;
    roleIds?: Maybe<Array<Scalars['ID']>>;
    customFields?: Maybe<Scalars['JSON']>;
};

export type UpdateAssetInput = {
    id: Scalars['ID'];
    name?: Maybe<Scalars['String']>;
    focalPoint?: Maybe<CoordinateInput>;
    tags?: Maybe<Array<Scalars['String']>>;
    customFields?: Maybe<Scalars['JSON']>;
};

export type UpdateChannelInput = {
    id: Scalars['ID'];
    code?: Maybe<Scalars['String']>;
    token?: Maybe<Scalars['String']>;
    defaultLanguageCode?: Maybe<LanguageCode>;
    pricesIncludeTax?: Maybe<Scalars['Boolean']>;
    currencyCode?: Maybe<CurrencyCode>;
    defaultTaxZoneId?: Maybe<Scalars['ID']>;
    defaultShippingZoneId?: Maybe<Scalars['ID']>;
    customFields?: Maybe<Scalars['JSON']>;
};

export type UpdateChannelResult = Channel | LanguageNotAvailableError;

export type UpdateCollectionInput = {
    id: Scalars['ID'];
    isPrivate?: Maybe<Scalars['Boolean']>;
    featuredAssetId?: Maybe<Scalars['ID']>;
    parentId?: Maybe<Scalars['ID']>;
    assetIds?: Maybe<Array<Scalars['ID']>>;
    filters?: Maybe<Array<ConfigurableOperationInput>>;
    translations?: Maybe<Array<UpdateCollectionTranslationInput>>;
    customFields?: Maybe<Scalars['JSON']>;
};

export type UpdateCollectionTranslationInput = {
    id?: Maybe<Scalars['ID']>;
    languageCode: LanguageCode;
    name?: Maybe<Scalars['String']>;
    slug?: Maybe<Scalars['String']>;
    description?: Maybe<Scalars['String']>;
    customFields?: Maybe<Scalars['JSON']>;
};

export type UpdateCountryInput = {
    id: Scalars['ID'];
    code?: Maybe<Scalars['String']>;
    translations?: Maybe<Array<CountryTranslationInput>>;
    enabled?: Maybe<Scalars['Boolean']>;
    customFields?: Maybe<Scalars['JSON']>;
};

export type UpdateCustomerGroupInput = {
    id: Scalars['ID'];
    name?: Maybe<Scalars['String']>;
    customFields?: Maybe<Scalars['JSON']>;
};

export type UpdateCustomerInput = {
    id: Scalars['ID'];
    title?: Maybe<Scalars['String']>;
    firstName?: Maybe<Scalars['String']>;
    lastName?: Maybe<Scalars['String']>;
    phoneNumber?: Maybe<Scalars['String']>;
    emailAddress?: Maybe<Scalars['String']>;
    customFields?: Maybe<Scalars['JSON']>;
};

export type UpdateCustomerNoteInput = {
    noteId: Scalars['ID'];
    note: Scalars['String'];
};

export type UpdateCustomerResult = Customer | EmailAddressConflictError;

export type UpdateFacetInput = {
    id: Scalars['ID'];
    isPrivate?: Maybe<Scalars['Boolean']>;
    code?: Maybe<Scalars['String']>;
    translations?: Maybe<Array<FacetTranslationInput>>;
    customFields?: Maybe<Scalars['JSON']>;
};

export type UpdateFacetValueInput = {
    id: Scalars['ID'];
    code?: Maybe<Scalars['String']>;
    translations?: Maybe<Array<FacetValueTranslationInput>>;
    customFields?: Maybe<Scalars['JSON']>;
};

export type UpdateGlobalSettingsInput = {
    availableLanguages?: Maybe<Array<LanguageCode>>;
    trackInventory?: Maybe<Scalars['Boolean']>;
    outOfStockThreshold?: Maybe<Scalars['Int']>;
    customFields?: Maybe<Scalars['JSON']>;
};

export type UpdateGlobalSettingsResult = GlobalSettings | ChannelDefaultLanguageError;

export type UpdateOrderAddressInput = {
    fullName?: Maybe<Scalars['String']>;
    company?: Maybe<Scalars['String']>;
    streetLine1?: Maybe<Scalars['String']>;
    streetLine2?: Maybe<Scalars['String']>;
    city?: Maybe<Scalars['String']>;
    province?: Maybe<Scalars['String']>;
    postalCode?: Maybe<Scalars['String']>;
    countryCode?: Maybe<Scalars['String']>;
    phoneNumber?: Maybe<Scalars['String']>;
};

export type UpdateOrderInput = {
    id: Scalars['ID'];
    customFields?: Maybe<Scalars['JSON']>;
};

export type UpdateOrderNoteInput = {
    noteId: Scalars['ID'];
    note?: Maybe<Scalars['String']>;
    isPublic?: Maybe<Scalars['Boolean']>;
};

export type UpdatePaymentMethodInput = {
    id: Scalars['ID'];
    name?: Maybe<Scalars['String']>;
    code?: Maybe<Scalars['String']>;
    description?: Maybe<Scalars['String']>;
    enabled?: Maybe<Scalars['Boolean']>;
    checker?: Maybe<ConfigurableOperationInput>;
    handler?: Maybe<ConfigurableOperationInput>;
    customFields?: Maybe<Scalars['JSON']>;
};

export type UpdateProductInput = {
    id: Scalars['ID'];
    enabled?: Maybe<Scalars['Boolean']>;
    featuredAssetId?: Maybe<Scalars['ID']>;
    assetIds?: Maybe<Array<Scalars['ID']>>;
    facetValueIds?: Maybe<Array<Scalars['ID']>>;
    translations?: Maybe<Array<ProductTranslationInput>>;
    customFields?: Maybe<Scalars['JSON']>;
};

export type UpdateProductOptionGroupInput = {
    id: Scalars['ID'];
    code?: Maybe<Scalars['String']>;
    translations?: Maybe<Array<ProductOptionGroupTranslationInput>>;
    customFields?: Maybe<Scalars['JSON']>;
};

export type UpdateProductOptionInput = {
    id: Scalars['ID'];
    code?: Maybe<Scalars['String']>;
    translations?: Maybe<Array<ProductOptionGroupTranslationInput>>;
    customFields?: Maybe<Scalars['JSON']>;
};

export type UpdateProductVariantInput = {
    id: Scalars['ID'];
    enabled?: Maybe<Scalars['Boolean']>;
    translations?: Maybe<Array<ProductVariantTranslationInput>>;
    facetValueIds?: Maybe<Array<Scalars['ID']>>;
    sku?: Maybe<Scalars['String']>;
    taxCategoryId?: Maybe<Scalars['ID']>;
    price?: Maybe<Scalars['Int']>;
    featuredAssetId?: Maybe<Scalars['ID']>;
    assetIds?: Maybe<Array<Scalars['ID']>>;
    stockOnHand?: Maybe<Scalars['Int']>;
    outOfStockThreshold?: Maybe<Scalars['Int']>;
    useGlobalOutOfStockThreshold?: Maybe<Scalars['Boolean']>;
    trackInventory?: Maybe<GlobalFlag>;
    customFields?: Maybe<Scalars['JSON']>;
};

export type UpdatePromotionInput = {
    id: Scalars['ID'];
    name?: Maybe<Scalars['String']>;
    enabled?: Maybe<Scalars['Boolean']>;
    startsAt?: Maybe<Scalars['DateTime']>;
    endsAt?: Maybe<Scalars['DateTime']>;
    couponCode?: Maybe<Scalars['String']>;
    perCustomerUsageLimit?: Maybe<Scalars['Int']>;
    conditions?: Maybe<Array<ConfigurableOperationInput>>;
    actions?: Maybe<Array<ConfigurableOperationInput>>;
    customFields?: Maybe<Scalars['JSON']>;
};

export type UpdatePromotionResult = Promotion | MissingConditionsError;

export type UpdateRoleInput = {
    id: Scalars['ID'];
    code?: Maybe<Scalars['String']>;
    description?: Maybe<Scalars['String']>;
    permissions?: Maybe<Array<Permission>>;
    channelIds?: Maybe<Array<Scalars['ID']>>;
};

export type UpdateShippingMethodInput = {
    id: Scalars['ID'];
    code?: Maybe<Scalars['String']>;
    fulfillmentHandler?: Maybe<Scalars['String']>;
    checker?: Maybe<ConfigurableOperationInput>;
    calculator?: Maybe<ConfigurableOperationInput>;
    translations: Array<ShippingMethodTranslationInput>;
    customFields?: Maybe<Scalars['JSON']>;
};

export type UpdateTagInput = {
    id: Scalars['ID'];
    value?: Maybe<Scalars['String']>;
};

export type UpdateTaxCategoryInput = {
    id: Scalars['ID'];
    name?: Maybe<Scalars['String']>;
    isDefault?: Maybe<Scalars['Boolean']>;
    customFields?: Maybe<Scalars['JSON']>;
};

export type UpdateTaxRateInput = {
    id: Scalars['ID'];
    name?: Maybe<Scalars['String']>;
    value?: Maybe<Scalars['Float']>;
    enabled?: Maybe<Scalars['Boolean']>;
    categoryId?: Maybe<Scalars['ID']>;
    zoneId?: Maybe<Scalars['ID']>;
    customerGroupId?: Maybe<Scalars['ID']>;
    customFields?: Maybe<Scalars['JSON']>;
};

export type UpdateZoneInput = {
    id: Scalars['ID'];
    name?: Maybe<Scalars['String']>;
    customFields?: Maybe<Scalars['JSON']>;
};

export type User = Node & {
    id: Scalars['ID'];
    createdAt: Scalars['DateTime'];
    updatedAt: Scalars['DateTime'];
    identifier: Scalars['String'];
    verified: Scalars['Boolean'];
    roles: Array<Role>;
    lastLogin?: Maybe<Scalars['DateTime']>;
    authenticationMethods: Array<AuthenticationMethod>;
    customFields?: Maybe<Scalars['JSON']>;
};

export type Zone = Node & {
    id: Scalars['ID'];
    createdAt: Scalars['DateTime'];
    updatedAt: Scalars['DateTime'];
    name: Scalars['String'];
    members: Array<Country>;
    customFields?: Maybe<Scalars['JSON']>;
};

export type ReindexMutationVariables = Exact<{ [key: string]: never }>;

export type ReindexMutation = {
    reindex: Pick<Job, 'id' | 'queueName' | 'state' | 'progress' | 'duration' | 'result'>;
};

export type GetCollectionListQueryVariables = Exact<{ [key: string]: never }>;

export type GetCollectionListQuery = { collections: { items: Array<Pick<Collection, 'id' | 'name'>> } };

export type SearchProductsAdminQueryVariables = Exact<{
    input: SearchInput;
}>;

export type SearchProductsAdminQuery = {
    search: Pick<SearchResponse, 'totalItems'> & {
        items: Array<
            Pick<
                SearchResult,
                | 'enabled'
                | 'productId'
                | 'productName'
                | 'slug'
                | 'description'
                | 'productVariantId'
                | 'productVariantName'
                | 'sku'
            > & {
                productAsset?: Maybe<
                    Pick<SearchResultAsset, 'id' | 'preview'> & {
                        focalPoint?: Maybe<Pick<Coordinate, 'x' | 'y'>>;
                    }
                >;
                productVariantAsset?: Maybe<
                    Pick<SearchResultAsset, 'id' | 'preview'> & {
                        focalPoint?: Maybe<Pick<Coordinate, 'x' | 'y'>>;
                    }
                >;
            }
        >;
    };
};

export type SearchFacetValuesQueryVariables = Exact<{
    input: SearchInput;
}>;

export type SearchFacetValuesQuery = {
    search: Pick<SearchResponse, 'totalItems'> & {
        facetValues: Array<Pick<FacetValueResult, 'count'> & { facetValue: Pick<FacetValue, 'id' | 'name'> }>;
    };
};

export type SearchCollectionsQueryVariables = Exact<{
    input: SearchInput;
}>;

export type SearchCollectionsQuery = {
    search: Pick<SearchResponse, 'totalItems'> & {
        collections: Array<Pick<CollectionResult, 'count'> & { collection: Pick<Collection, 'id' | 'name'> }>;
    };
};

export type SearchGetPricesQueryVariables = Exact<{
    input: SearchInput;
}>;

export type SearchGetPricesQuery = {
    search: {
        items: Array<{
            price: Pick<PriceRange, 'min' | 'max'> | Pick<SinglePrice, 'value'>;
            priceWithTax: Pick<PriceRange, 'min' | 'max'> | Pick<SinglePrice, 'value'>;
        }>;
    };
};

export type GetJobInfoQueryVariables = Exact<{
    id: Scalars['ID'];
}>;

export type GetJobInfoQuery = {
    job?: Maybe<Pick<Job, 'id' | 'queueName' | 'state' | 'progress' | 'duration' | 'result'>>;
};

type DiscriminateUnion<T, U> = T extends U ? T : never;

export namespace Reindex {
    export type Variables = ReindexMutationVariables;
    export type Mutation = ReindexMutation;
    export type Reindex = NonNullable<ReindexMutation['reindex']>;
}

export namespace GetCollectionList {
    export type Variables = GetCollectionListQueryVariables;
    export type Query = GetCollectionListQuery;
    export type Collections = NonNullable<GetCollectionListQuery['collections']>;
    export type Items = NonNullable<
        NonNullable<NonNullable<GetCollectionListQuery['collections']>['items']>[number]
    >;
}

export namespace SearchProductsAdmin {
    export type Variables = SearchProductsAdminQueryVariables;
    export type Query = SearchProductsAdminQuery;
    export type Search = NonNullable<SearchProductsAdminQuery['search']>;
    export type Items = NonNullable<
        NonNullable<NonNullable<SearchProductsAdminQuery['search']>['items']>[number]
    >;
    export type ProductAsset = NonNullable<
        NonNullable<
            NonNullable<NonNullable<SearchProductsAdminQuery['search']>['items']>[number]
        >['productAsset']
    >;
    export type FocalPoint = NonNullable<
        NonNullable<
            NonNullable<
                NonNullable<NonNullable<SearchProductsAdminQuery['search']>['items']>[number]
            >['productAsset']
        >['focalPoint']
    >;
    export type ProductVariantAsset = NonNullable<
        NonNullable<
            NonNullable<NonNullable<SearchProductsAdminQuery['search']>['items']>[number]
        >['productVariantAsset']
    >;
    export type _FocalPoint = NonNullable<
        NonNullable<
            NonNullable<
                NonNullable<NonNullable<SearchProductsAdminQuery['search']>['items']>[number]
            >['productVariantAsset']
        >['focalPoint']
    >;
}

export namespace SearchFacetValues {
    export type Variables = SearchFacetValuesQueryVariables;
    export type Query = SearchFacetValuesQuery;
    export type Search = NonNullable<SearchFacetValuesQuery['search']>;
    export type FacetValues = NonNullable<
        NonNullable<NonNullable<SearchFacetValuesQuery['search']>['facetValues']>[number]
    >;
    export type FacetValue = NonNullable<
        NonNullable<
            NonNullable<NonNullable<SearchFacetValuesQuery['search']>['facetValues']>[number]
        >['facetValue']
    >;
}

export namespace SearchCollections {
    export type Variables = SearchCollectionsQueryVariables;
    export type Query = SearchCollectionsQuery;
    export type Search = NonNullable<SearchCollectionsQuery['search']>;
    export type Collections = NonNullable<
        NonNullable<NonNullable<SearchCollectionsQuery['search']>['collections']>[number]
    >;
    export type Collection = NonNullable<
        NonNullable<
            NonNullable<NonNullable<SearchCollectionsQuery['search']>['collections']>[number]
        >['collection']
    >;
}

export namespace SearchGetPrices {
    export type Variables = SearchGetPricesQueryVariables;
    export type Query = SearchGetPricesQuery;
    export type Search = NonNullable<SearchGetPricesQuery['search']>;
    export type Items = NonNullable<
        NonNullable<NonNullable<SearchGetPricesQuery['search']>['items']>[number]
    >;
    export type Price = NonNullable<
        NonNullable<NonNullable<NonNullable<SearchGetPricesQuery['search']>['items']>[number]>['price']
    >;
    export type PriceRangeInlineFragment = DiscriminateUnion<
        NonNullable<
            NonNullable<NonNullable<NonNullable<SearchGetPricesQuery['search']>['items']>[number]>['price']
        >,
        { __typename?: 'PriceRange' }
    >;
    export type SinglePriceInlineFragment = DiscriminateUnion<
        NonNullable<
            NonNullable<NonNullable<NonNullable<SearchGetPricesQuery['search']>['items']>[number]>['price']
        >,
        { __typename?: 'SinglePrice' }
    >;
    export type PriceWithTax = NonNullable<
        NonNullable<NonNullable<NonNullable<SearchGetPricesQuery['search']>['items']>[number]>['priceWithTax']
    >;
    export type _PriceRangeInlineFragment = DiscriminateUnion<
        NonNullable<
            NonNullable<
                NonNullable<NonNullable<SearchGetPricesQuery['search']>['items']>[number]
            >['priceWithTax']
        >,
        { __typename?: 'PriceRange' }
    >;
    export type _SinglePriceInlineFragment = DiscriminateUnion<
        NonNullable<
            NonNullable<
                NonNullable<NonNullable<SearchGetPricesQuery['search']>['items']>[number]
            >['priceWithTax']
        >,
        { __typename?: 'SinglePrice' }
    >;
}

export namespace GetJobInfo {
    export type Variables = GetJobInfoQueryVariables;
    export type Query = GetJobInfoQuery;
    export type Job = NonNullable<GetJobInfoQuery['job']>;
}<|MERGE_RESOLUTION|>--- conflicted
+++ resolved
@@ -544,8 +544,6 @@
     languageCode: LanguageCode;
     name?: Maybe<Scalars['String']>;
     customFields?: Maybe<Scalars['JSON']>;
-<<<<<<< HEAD
-=======
 };
 
 /** Returned if the provided coupon code is invalid */
@@ -568,7 +566,6 @@
     message: Scalars['String'];
     couponCode: Scalars['String'];
     limit: Scalars['Int'];
->>>>>>> 50883deb
 };
 
 export type CreateAddressInput = {
@@ -1415,12 +1412,9 @@
     ORDER_LIMIT_ERROR = 'ORDER_LIMIT_ERROR',
     NEGATIVE_QUANTITY_ERROR = 'NEGATIVE_QUANTITY_ERROR',
     INSUFFICIENT_STOCK_ERROR = 'INSUFFICIENT_STOCK_ERROR',
-<<<<<<< HEAD
-=======
     COUPON_CODE_INVALID_ERROR = 'COUPON_CODE_INVALID_ERROR',
     COUPON_CODE_EXPIRED_ERROR = 'COUPON_CODE_EXPIRED_ERROR',
     COUPON_CODE_LIMIT_ERROR = 'COUPON_CODE_LIMIT_ERROR',
->>>>>>> 50883deb
 }
 
 export type ErrorResult = {
@@ -2224,10 +2218,7 @@
     note?: Maybe<Scalars['String']>;
     refund?: Maybe<AdministratorRefundInput>;
     options?: Maybe<ModifyOrderOptions>;
-<<<<<<< HEAD
-=======
     couponCodes?: Maybe<Array<Scalars['String']>>;
->>>>>>> 50883deb
 };
 
 export type ModifyOrderOptions = {
@@ -2243,14 +2234,10 @@
     | RefundPaymentIdMissingError
     | OrderLimitError
     | NegativeQuantityError
-<<<<<<< HEAD
-    | InsufficientStockError;
-=======
     | InsufficientStockError
     | CouponCodeExpiredError
     | CouponCodeInvalidError
     | CouponCodeLimitError;
->>>>>>> 50883deb
 
 export type MoveCollectionInput = {
     collectionId: Scalars['ID'];
