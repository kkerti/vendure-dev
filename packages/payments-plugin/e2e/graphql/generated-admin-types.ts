--- conflicted
+++ resolved
@@ -296,12 +296,8 @@
 
 /** Operators for filtering on a Boolean field */
 export type BooleanOperators = {
-<<<<<<< HEAD
-  eq?: InputMaybe<Scalars['Boolean']>;
-=======
   eq?: Maybe<Scalars['Boolean']>;
   isNull?: Maybe<Scalars['Boolean']>;
->>>>>>> a866a515
 };
 
 /** Returned if an attempting to cancel lines from an Order which is still active */
@@ -1324,18 +1320,11 @@
 
 /** Operators for filtering on a DateTime field */
 export type DateOperators = {
-<<<<<<< HEAD
-  after?: InputMaybe<Scalars['DateTime']>;
-  before?: InputMaybe<Scalars['DateTime']>;
-  between?: InputMaybe<DateRange>;
-  eq?: InputMaybe<Scalars['DateTime']>;
-=======
   eq?: Maybe<Scalars['DateTime']>;
   before?: Maybe<Scalars['DateTime']>;
   after?: Maybe<Scalars['DateTime']>;
   between?: Maybe<DateRange>;
   isNull?: Maybe<Scalars['Boolean']>;
->>>>>>> a866a515
 };
 
 export type DateRange = {
@@ -1752,18 +1741,11 @@
 
 /** Operators for filtering on an ID field */
 export type IdOperators = {
-<<<<<<< HEAD
-  eq?: InputMaybe<Scalars['String']>;
-  in?: InputMaybe<Array<Scalars['String']>>;
-  notEq?: InputMaybe<Scalars['String']>;
-  notIn?: InputMaybe<Array<Scalars['String']>>;
-=======
   eq?: Maybe<Scalars['String']>;
   notEq?: Maybe<Scalars['String']>;
   in?: Maybe<Array<Scalars['String']>>;
   notIn?: Maybe<Array<Scalars['String']>>;
   isNull?: Maybe<Scalars['Boolean']>;
->>>>>>> a866a515
 };
 
 export type ImportInfo = {
@@ -3303,14 +3285,6 @@
 
 /** Operators for filtering on a Int or Float field */
 export type NumberOperators = {
-<<<<<<< HEAD
-  between?: InputMaybe<NumberRange>;
-  eq?: InputMaybe<Scalars['Float']>;
-  gt?: InputMaybe<Scalars['Float']>;
-  gte?: InputMaybe<Scalars['Float']>;
-  lt?: InputMaybe<Scalars['Float']>;
-  lte?: InputMaybe<Scalars['Float']>;
-=======
   eq?: Maybe<Scalars['Float']>;
   lt?: Maybe<Scalars['Float']>;
   lte?: Maybe<Scalars['Float']>;
@@ -3318,7 +3292,6 @@
   gte?: Maybe<Scalars['Float']>;
   between?: Maybe<NumberRange>;
   isNull?: Maybe<Scalars['Boolean']>;
->>>>>>> a866a515
 };
 
 export type NumberRange = {
@@ -4285,12 +4258,9 @@
   /** Returns a list of eligible shipping methods for the draft Order */
   eligibleShippingMethodsForDraftOrder: Array<ShippingMethodQuote>;
   facet?: Maybe<Facet>;
-<<<<<<< HEAD
+  facetValues: FacetValueList;
   facets: FacetList;
   fulfillmentHandlers: Array<ConfigurableOperationDefinition>;
-=======
-  facetValues: FacetValueList;
->>>>>>> a866a515
   globalSettings: GlobalSettings;
   job?: Maybe<Job>;
   jobBufferSize: Array<JobBufferSize>;
@@ -4417,13 +4387,13 @@
 };
 
 
-<<<<<<< HEAD
 export type QueryFacetsArgs = {
   options?: InputMaybe<FacetListOptions>;
-=======
+};
+
+
 export type QueryFacetValuesArgs = {
   options?: Maybe<FacetValueListOptions>;
->>>>>>> a866a515
 };
 
 
@@ -5010,15 +4980,6 @@
 
 /** Operators for filtering on a String field */
 export type StringOperators = {
-<<<<<<< HEAD
-  contains?: InputMaybe<Scalars['String']>;
-  eq?: InputMaybe<Scalars['String']>;
-  in?: InputMaybe<Array<Scalars['String']>>;
-  notContains?: InputMaybe<Scalars['String']>;
-  notEq?: InputMaybe<Scalars['String']>;
-  notIn?: InputMaybe<Array<Scalars['String']>>;
-  regex?: InputMaybe<Scalars['String']>;
-=======
   eq?: Maybe<Scalars['String']>;
   notEq?: Maybe<Scalars['String']>;
   contains?: Maybe<Scalars['String']>;
@@ -5027,7 +4988,6 @@
   notIn?: Maybe<Array<Scalars['String']>>;
   regex?: Maybe<Scalars['String']>;
   isNull?: Maybe<Scalars['Boolean']>;
->>>>>>> a866a515
 };
 
 /** Indicates that an operation succeeded, where we do not want to return any more specific information. */
