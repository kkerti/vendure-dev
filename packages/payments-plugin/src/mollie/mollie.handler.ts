--- conflicted
+++ resolved
@@ -70,14 +70,7 @@
                 }. Only Authorized or Settled are allowed.`,
             );
         }
-<<<<<<< HEAD
-        Logger.info(
-            `Payment for order ${order.code} created with state '${metadata.status as string}'`,
-            loggerCtx,
-        );
-=======
         Logger.info(`Payment for order ${order.code} with amount ${metadata.amount} created with state '${metadata.status}'`, loggerCtx);
->>>>>>> 564eff6a
         return {
             amount: metadata.amount,
             state: metadata.status,
