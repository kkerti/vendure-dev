--- conflicted
+++ resolved
@@ -885,24 +885,15 @@
     ORDER_LIMIT_ERROR = 'ORDER_LIMIT_ERROR',
     NEGATIVE_QUANTITY_ERROR = 'NEGATIVE_QUANTITY_ERROR',
     INSUFFICIENT_STOCK_ERROR = 'INSUFFICIENT_STOCK_ERROR',
-<<<<<<< HEAD
-=======
     COUPON_CODE_INVALID_ERROR = 'COUPON_CODE_INVALID_ERROR',
     COUPON_CODE_EXPIRED_ERROR = 'COUPON_CODE_EXPIRED_ERROR',
     COUPON_CODE_LIMIT_ERROR = 'COUPON_CODE_LIMIT_ERROR',
->>>>>>> 50883deb
     ORDER_MODIFICATION_ERROR = 'ORDER_MODIFICATION_ERROR',
     INELIGIBLE_SHIPPING_METHOD_ERROR = 'INELIGIBLE_SHIPPING_METHOD_ERROR',
     ORDER_PAYMENT_STATE_ERROR = 'ORDER_PAYMENT_STATE_ERROR',
     INELIGIBLE_PAYMENT_METHOD_ERROR = 'INELIGIBLE_PAYMENT_METHOD_ERROR',
     PAYMENT_FAILED_ERROR = 'PAYMENT_FAILED_ERROR',
     PAYMENT_DECLINED_ERROR = 'PAYMENT_DECLINED_ERROR',
-<<<<<<< HEAD
-    COUPON_CODE_INVALID_ERROR = 'COUPON_CODE_INVALID_ERROR',
-    COUPON_CODE_EXPIRED_ERROR = 'COUPON_CODE_EXPIRED_ERROR',
-    COUPON_CODE_LIMIT_ERROR = 'COUPON_CODE_LIMIT_ERROR',
-=======
->>>>>>> 50883deb
     ALREADY_LOGGED_IN_ERROR = 'ALREADY_LOGGED_IN_ERROR',
     MISSING_PASSWORD_ERROR = 'MISSING_PASSWORD_ERROR',
     PASSWORD_VALIDATION_ERROR = 'PASSWORD_VALIDATION_ERROR',
