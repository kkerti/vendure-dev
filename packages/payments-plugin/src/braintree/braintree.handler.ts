import { LanguageCode } from '@vendure/common/lib/generated-types';
import {
    Customer,
    EntityHydrator,
    Injector,
    Logger,
    Order,
    PaymentMethodHandler,
    RequestContext,
    TransactionalConnection,
} from '@vendure/core';
import { BraintreeGateway } from 'braintree';

import { defaultExtractMetadataFn, getGateway } from './braintree-common';
import { BRAINTREE_PLUGIN_OPTIONS, loggerCtx } from './constants';
import { BraintreePluginOptions } from './types';

let options: BraintreePluginOptions;
let connection: TransactionalConnection;
let entityHydrator: EntityHydrator;

/**
 * The handler for Braintree payments.
 */
export const braintreePaymentMethodHandler = new PaymentMethodHandler({
    code: 'braintree',
    description: [{ languageCode: LanguageCode.en, value: 'Braintree payments' }],
    args: {
        merchantId: { type: 'string', label: [{ languageCode: LanguageCode.en, value: 'Merchant ID' }] },
        publicKey: { type: 'string', label: [{ languageCode: LanguageCode.en, value: 'Public Key' }] },
        privateKey: { type: 'string', label: [{ languageCode: LanguageCode.en, value: 'Private Key' }] },
    },
    init(injector: Injector) {
        options = injector.get<BraintreePluginOptions>(BRAINTREE_PLUGIN_OPTIONS);
        connection = injector.get(TransactionalConnection);
        entityHydrator = injector.get(EntityHydrator);
    },
    async createPayment(ctx, order, amount, args, metadata) {
        const gateway = getGateway(args, options);
        let customerId: string | undefined;
        const { nonce, storeCardInVault } = metadata;
        if (!nonce) {
            return {
                amount,
                state: 'Error' as const,
                transactionId: '',
                errorMessage: `No "nonce" value was specified in the metadata`,
                metadata,
            };
        }
        try {
            await entityHydrator.hydrate(ctx, order, { relations: ['customer'] });
            const customer = order.customer;
            if (options.storeCustomersInBraintree && ctx.activeUserId && customer) {
                customerId = await getBraintreeCustomerId(ctx, gateway, customer);
            }
<<<<<<< HEAD
            return processPayment(ctx, gateway, order, amount, metadata.nonce, customerId);
        } catch (e: any) {
=======
            return processPayment(ctx, gateway, order, amount, nonce, customerId, options, storeCardInVault);
        } catch (e) {
>>>>>>> 177b9f35
            Logger.error(e, loggerCtx);
            return {
                amount,
                state: 'Error' as const,
                transactionId: '',
                errorMessage: e.toString(),
                metadata: e,
            };
        }
    },

    settlePayment() {
        return {
            success: true,
        };
    },

    async createRefund(ctx, input, total, order, payment, args) {
        const gateway = getGateway(args, options);
        const response = await gateway.transaction.refund(payment.transactionId, (total / 100).toString(10));
        if (!response.success) {
            return {
                state: 'Failed' as const,
                transactionId: response.transaction?.id,
                metadata: response,
            };
        }
        return {
            state: 'Settled' as const,
            transactionId: response.transaction.id,
            metadata: response,
        };
    },
});

async function processPayment(
    ctx: RequestContext,
    gateway: BraintreeGateway,
    order: Order,
    amount: number,
    paymentMethodNonce: any,
    customerId: string | undefined,
    pluginOptions: BraintreePluginOptions,
    storeCardInVault = true,
) {
    const response = await gateway.transaction.sale({
        customerId,
        amount: (amount / 100).toString(10),
        orderId: order.code,
        paymentMethodNonce,
        options: {
            submitForSettlement: true,
            storeInVaultOnSuccess: !!customerId && storeCardInVault,
        },
    });
    const extractMetadataFn = pluginOptions.extractMetadata ?? defaultExtractMetadataFn;
    const metadata = extractMetadataFn(response.transaction);
    if (!response.success) {
        return {
            amount,
            state: 'Declined' as const,
            transactionId: response.transaction.id,
            errorMessage: response.message,
            metadata,
        };
    }
    return {
        amount,
        state: 'Settled' as const,
        transactionId: response.transaction.id,
        metadata,
    };
}

/**
 * If the Customer has no braintreeCustomerId, create one, else return the existing braintreeCustomerId.
 */
async function getBraintreeCustomerId(
    ctx: RequestContext,
    gateway: BraintreeGateway,
    customer: Customer,
): Promise<string | undefined> {
    if (!customer.customFields.braintreeCustomerId) {
        try {
            const result = await gateway.customer.create({
                firstName: customer.firstName,
                lastName: customer.lastName,
                email: customer.emailAddress,
            });
            if (result.success) {
                const customerId = result.customer.id;
                Logger.verbose(`Created Braintree Customer record for customerId ${customer.id}`, loggerCtx);
                customer.customFields.braintreeCustomerId = customerId;
                await connection.getRepository(ctx, Customer).save(customer, { reload: false });
                return customerId;
            } else {
                Logger.error(
                    `Failed to create Braintree Customer record for customerId ${customer.id}. View Debug level logs for details.`,
                    loggerCtx,
                );
                Logger.debug(JSON.stringify(result.errors, null, 2), loggerCtx);
            }
        } catch (e: any) {
            Logger.error(e.message, loggerCtx, e.stack);
        }
    } else {
        return customer.customFields.braintreeCustomerId;
    }
}<|MERGE_RESOLUTION|>--- conflicted
+++ resolved
@@ -54,13 +54,8 @@
             if (options.storeCustomersInBraintree && ctx.activeUserId && customer) {
                 customerId = await getBraintreeCustomerId(ctx, gateway, customer);
             }
-<<<<<<< HEAD
-            return processPayment(ctx, gateway, order, amount, metadata.nonce, customerId);
+            return processPayment(ctx, gateway, order, amount, nonce, customerId, options, storeCardInVault);
         } catch (e: any) {
-=======
-            return processPayment(ctx, gateway, order, amount, nonce, customerId, options, storeCardInVault);
-        } catch (e) {
->>>>>>> 177b9f35
             Logger.error(e, loggerCtx);
             return {
                 amount,
