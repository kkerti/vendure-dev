{
    "name": "dev-server",
<<<<<<< HEAD
    "version": "2.0.5",
=======
    "version": "2.1.0-next.4",
>>>>>>> 41477979
    "main": "index.js",
    "license": "MIT",
    "private": true,
    "scripts": {
        "populate": "node -r ts-node/register -r dotenv/config populate-dev-server.ts",
        "run:server": "node -r ts-node/register -r dotenv/config index.ts",
        "run:worker": "node -r ts-node/register -r dotenv/config index-worker.ts",
        "start": "concurrently yarn:run*",
        "load-test:1k": "node -r ts-node/register load-testing/run-load-test.ts 1000",
        "load-test:10k": "node -r ts-node/register load-testing/run-load-test.ts 10000",
        "load-test:100k": "node -r ts-node/register load-testing/run-load-test.ts 100000"
    },
    "dependencies": {
<<<<<<< HEAD
        "@nestjs/axios": "^3.0.0",
        "@vendure/admin-ui-plugin": "^2.0.5",
        "@vendure/asset-server-plugin": "^2.0.5",
        "@vendure/common": "^2.0.5",
        "@vendure/core": "^2.0.5",
        "@vendure/elasticsearch-plugin": "^2.0.5",
        "@vendure/email-plugin": "^2.0.5",
=======
        "@vendure/admin-ui-plugin": "2.1.0-next.4",
        "@vendure/asset-server-plugin": "2.1.0-next.4",
        "@vendure/common": "2.1.0-next.4",
        "@vendure/core": "2.1.0-next.4",
        "@vendure/elasticsearch-plugin": "2.1.0-next.4",
        "@vendure/email-plugin": "2.1.0-next.4",
>>>>>>> 41477979
        "typescript": "4.9.5"
    },
    "devDependencies": {
        "@types/csv-stringify": "^3.1.0",
<<<<<<< HEAD
        "@vendure/testing": "^2.0.5",
        "@vendure/ui-devkit": "^2.0.5",
=======
        "@vendure/testing": "2.1.0-next.4",
        "@vendure/ui-devkit": "2.1.0-next.4",
>>>>>>> 41477979
        "commander": "^7.1.0",
        "concurrently": "^8.2.1",
        "csv-stringify": "^5.3.3",
        "dayjs": "^1.11.7",
        "progress": "^2.0.3"
    }
}<|MERGE_RESOLUTION|>--- conflicted
+++ resolved
@@ -1,10 +1,6 @@
 {
     "name": "dev-server",
-<<<<<<< HEAD
-    "version": "2.0.5",
-=======
     "version": "2.1.0-next.4",
->>>>>>> 41477979
     "main": "index.js",
     "license": "MIT",
     "private": true,
@@ -18,33 +14,19 @@
         "load-test:100k": "node -r ts-node/register load-testing/run-load-test.ts 100000"
     },
     "dependencies": {
-<<<<<<< HEAD
         "@nestjs/axios": "^3.0.0",
-        "@vendure/admin-ui-plugin": "^2.0.5",
-        "@vendure/asset-server-plugin": "^2.0.5",
-        "@vendure/common": "^2.0.5",
-        "@vendure/core": "^2.0.5",
-        "@vendure/elasticsearch-plugin": "^2.0.5",
-        "@vendure/email-plugin": "^2.0.5",
-=======
         "@vendure/admin-ui-plugin": "2.1.0-next.4",
         "@vendure/asset-server-plugin": "2.1.0-next.4",
         "@vendure/common": "2.1.0-next.4",
         "@vendure/core": "2.1.0-next.4",
         "@vendure/elasticsearch-plugin": "2.1.0-next.4",
         "@vendure/email-plugin": "2.1.0-next.4",
->>>>>>> 41477979
         "typescript": "4.9.5"
     },
     "devDependencies": {
         "@types/csv-stringify": "^3.1.0",
-<<<<<<< HEAD
-        "@vendure/testing": "^2.0.5",
-        "@vendure/ui-devkit": "^2.0.5",
-=======
         "@vendure/testing": "2.1.0-next.4",
         "@vendure/ui-devkit": "2.1.0-next.4",
->>>>>>> 41477979
         "commander": "^7.1.0",
         "concurrently": "^8.2.1",
         "csv-stringify": "^5.3.3",
