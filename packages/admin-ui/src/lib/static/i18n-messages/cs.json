--- conflicted
+++ resolved
@@ -683,16 +683,12 @@
   },
   "state": {
     "adding-items": "Košík",
-    "all-orders": "",
+    "all-orders": "Všechny objednávky",
     "arranging-payment": "Zřizování platby",
     "authorized": "Autorizováno",
     "cancelled": "Zrušeno",
-<<<<<<< HEAD
-    "created": "",
-=======
     "created": "Vytvořeno",
     "declined": "Odmítnuto",
->>>>>>> 8688c35b
     "delivered": "Doručeno",
     "error": "Chyba",
     "failed": "Selhalo",
