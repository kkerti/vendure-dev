--- conflicted
+++ resolved
@@ -28,16 +28,12 @@
     position: relative;
 }
 
-<<<<<<< HEAD
-vdr-select-toggle {
-=======
+
 img.asset-thumb {
     aspect-ratio: 1;
 }
 
-.selected-checkbox {
-    opacity: 0;
->>>>>>> 7dcad6ee
+vdr-select-toggle {
     position: absolute;
     ::ng-deep .toggle {
         box-shadow: 0px 5px 5px -4px rgba(0, 0, 0, 0.75);
