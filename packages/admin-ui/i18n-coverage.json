--- conflicted
+++ resolved
@@ -1,47 +1,4 @@
 {
-<<<<<<< HEAD
-  "generatedOn": "2020-10-26T14:24:59.367Z",
-  "lastCommit": "861a7bde2a8182785c0ab5e723ec642587ef018e",
-  "translationStatus": {
-    "cs": {
-      "tokenCount": 672,
-      "translatedCount": 662,
-      "percentage": 99
-    },
-    "de": {
-      "tokenCount": 672,
-      "translatedCount": 598,
-      "percentage": 89
-    },
-    "en": {
-      "tokenCount": 672,
-      "translatedCount": 671,
-      "percentage": 100
-    },
-    "es": {
-      "tokenCount": 672,
-      "translatedCount": 455,
-      "percentage": 68
-    },
-    "pl": {
-      "tokenCount": 672,
-      "translatedCount": 553,
-      "percentage": 82
-    },
-    "pt_BR": {
-      "tokenCount": 672,
-      "translatedCount": 644,
-      "percentage": 96
-    },
-    "zh_Hans": {
-      "tokenCount": 672,
-      "translatedCount": 537,
-      "percentage": 80
-    },
-    "zh_Hant": {
-      "tokenCount": 672,
-      "translatedCount": 537,
-=======
   "generatedOn": "2020-11-02T18:52:26.628Z",
   "lastCommit": "345bcbf915abe30eb390ceaa02ce5fdedd1a0ff6",
   "translationStatus": {
@@ -83,7 +40,6 @@
     "zh_Hant": {
       "tokenCount": 676,
       "translatedCount": 540,
->>>>>>> 215a6379
       "percentage": 80
     }
   }
